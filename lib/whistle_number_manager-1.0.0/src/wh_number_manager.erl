%%%-------------------------------------------------------------------
%%% @copyright (C) 2011-2012, VoIP INC
%%% @doc
%%%
%%% Handle client requests for phone_number documents
%%%
%%% @end
%%% @contributors
%%%   Karl Anderson
%%%-------------------------------------------------------------------
-module(wh_number_manager).

-export([find/1, find/2]).
-export([lookup_account_by_number/1]).
-export([create_number/3, create_number/4]).
-export([port_in/3, port_in/4]).
-export([reconcile_number/3]).
-export([free_numbers/1]).
-export([reserve_number/3, reserve_number/4]).
-export([assign_number_to_account/3, assign_number_to_account/4]).
-export([release_number/2]).
-export([list_attachments/2]).
-export([fetch_attachment/3]).
-export([put_attachment/5]).
-export([delete_attachment/3]).
-export([get_public_fields/2, set_public_fields/3]).

-include("wh_number_manager.hrl").

-define(SERVER, ?MODULE).

%%--------------------------------------------------------------------
%% @public
%% @doc
%% Query the various providers for available numbers.
%% @end
%%--------------------------------------------------------------------
-spec find/1 :: (ne_binary()) -> [] | [ne_binary(),...].
-spec find/2 :: (ne_binary(), ne_binary()) -> [] | [ne_binary(),...].

find(Number) ->
    find(Number, <<"1">>).

find(Number, Quanity) ->
    Num = wnm_util:normalize_number(Number),
    lager:debug("attempting to find ~p numbers with prefix '~s'", [Quanity, Number]),
    Results = [{Module, catch(Module:find_numbers(Num, Quanity))}
               || Module <- wnm_util:list_carrier_modules()
              ],
    prepare_find_results(Results, []).

%%--------------------------------------------------------------------
%% @public
%% @doc
%% Attempt to find the number, and if sucessful return the account
%% assignment
%% @end
%%--------------------------------------------------------------------
-spec lookup_account_by_number/1 :: (ne_binary()) -> {'ok', ne_binary(), boolean(), boolean()} |
                                                     {'error', _}.
lookup_account_by_number(undefined) ->
    {error, not_reconcilable};
lookup_account_by_number(Number) ->
    try wnm_number:get(Number) of
        #number{assigned_to=undefined} -> 
            lager:debug("number ~s not assigned to an account", [Number]),
            {error, unassigned};            
        #number{assigned_to=AssignedTo, state = <<"port_in">>, module_name=Name} -> 
            lager:debug("number ~s is assigned to ~s in state port_in", [Number, AssignedTo]),
            {ok, AssignedTo, true, Name =/= wnm_local};
        #number{assigned_to=AssignedTo, state = <<"in_service">>, number_doc=JObj, module_name=Name} -> 
            case wh_json:is_true(<<"force_outbound">>, JObj, false) of
                true -> 
                    lager:debug("number ~s is assigned to ~s in state in_serivce and is forced outbound", [Number, AssignedTo]),
                    {ok, AssignedTo, true, Name =/= wnm_local};
                false -> 
                    lager:debug("number ~s is assigned to ~s in state in_serivce", [Number, AssignedTo]),
                    {ok, AssignedTo, false, Name =/= wnm_local}
            end;
        #number{assigned_to=AssignedTo, state = <<"port_out">>, module_name=Name} -> 
            lager:debug("number ~s is assigned to ~s in state port_in", [Number, AssignedTo]),
            {ok, AssignedTo, true, Name =/= wnm_local};
        #number{assigned_to=AssignedTo, state=State} -> 
            lager:debug("number ~s assigned to acccount id ~s but in state ~s", [Number, AssignedTo, State]),
            {error, {not_in_service, AssignedTo}}
    catch
        throw:{Error, #number{}} ->
            {error, Error}
    end.

%%--------------------------------------------------------------------
%% @public
%% @doc
%% Add and reserve a number for an account
%% @end
%%--------------------------------------------------------------------
-spec create_number/3 :: (ne_binary(), ne_binary(), ne_binary()) -> operation_return().
-spec create_number/4 :: (ne_binary(), ne_binary(), ne_binary(), wh_json:json_object()) -> operation_return().

create_number(Number, AssignTo, AuthBy) ->
    create_number(Number, AssignTo, AuthBy, wh_json:new()).

create_number(Number, AssignTo, AuthBy, PublicFields) ->
    lager:debug("attempting to create number ~s for account ~s", [Number, AssignTo]),    
    Routines = [fun(_) -> wnm_number:get(Number, PublicFields) end
                ,fun({not_found, #number{}=N}) -> 
                         AccountId = wh_util:format_account_id(AuthBy, raw),
                         AccountDb = wh_util:format_account_id(AuthBy, encoded),
                         try
                             {ok, JObj} = couch_mgr:open_cache_doc(AccountDb, AccountId),
                             true = wh_json:is_true(<<"pvt_wnm_allow_additions">>, JObj),
                             lager:debug("number doesnt exist but account ~s is authorized to create it", [AuthBy]),
                             NewNumber = N#number{number=Number
                                                  ,assign_to=AssignTo
                                                  ,auth_by=AuthBy
                                                  ,number_doc=PublicFields
                                                 },
                             wnm_number:create_available(NewNumber)
                         catch
                             error:{badmatch, Error} ->
                                 lager:debug("account is not authorized to create a new number: ~p", [Error]),
                                 wnm_number:error_unauthorized(N)
                         end;
                    ({_, #number{}}=E) -> E;
                    (#number{}=N) -> wnm_number:error_number_exists(N)
                 end
                ,fun({_, #number{}}=E) -> E;
                    (#number{}=N) -> wnm_number:reserved(N#number{assign_to=AssignTo, auth_by=AuthBy})
                 end
                ,fun({_, #number{}}=E) -> E;
                    (#number{}=N) -> wnm_number:save(N)
                 end
                ,fun({E, #number{error_jobj=Reason}}) -> 
                         lager:debug("create number prematurely ended: ~p", [E]),
                         {E, Reason};
                    (#number{number_doc=JObj}) -> 
                         lager:debug("create number successfully completed", []),
                         {ok, wh_json:public_fields(JObj)}
                 end
               ], 
    lists:foldl(fun(F, J) -> catch F(J) end, ok, Routines).

%%--------------------------------------------------------------------
%% @public
%% @doc
%% Add a port in number for an account
%% @end
%%--------------------------------------------------------------------
-spec port_in/3 :: (ne_binary(), ne_binary(), ne_binary()) -> operation_return().
-spec port_in/4 :: (ne_binary(), ne_binary(), ne_binary(), wh_json:json_object()) -> operation_return().

port_in(Number, AssignTo, AuthBy) ->
    port_in(Number, AssignTo, AuthBy, wh_json:new()).

port_in(Number, AssignTo, AuthBy, PublicFields) ->
    lager:debug("attempting to port_in number ~s for account ~s", [Number, AssignTo]),    
    Routines = [fun({not_found, #number{}=N}) ->
                        NewNumber = N#number{number=Number
                                             ,assign_to=AssignTo
                                             ,auth_by=AuthBy
                                             ,number_doc=PublicFields
                                            },
                        wnm_number:create_port_in(NewNumber);
                   ({_, #number{}}=E) -> E;
                   (#number{}=N) -> wnm_number:error_number_exists(N)
                end
                ,fun({_, #number{}}=E) -> E;
                    (#number{}=N) -> wnm_number:save(N)
                 end
                ,fun({E, #number{error_jobj=Reason}}) -> 
                         lager:debug("create number prematurely ended: ~p", [E]),
                         {E, Reason};
                    (#number{number_doc=JObj}) -> 
                         lager:debug("port in number successfully completed", []),
                         {ok, wh_json:public_fields(JObj)}
                 end
               ], 
    lists:foldl(fun(F, J) -> catch F(J) end, catch wnm_number:get(Number, PublicFields), Routines).

%%--------------------------------------------------------------------
%% @public
%% @doc
%% Assign a number to an account, creating it as a local number if
%% missing
%% @end
%%--------------------------------------------------------------------
-spec reconcile_number/3 :: (ne_binary(), ne_binary(), ne_binary()) -> operation_return().
reconcile_number(Number, AssignTo, AuthBy) ->
    Routines = [fun({not_found, #number{}=N}) when is_binary(AssignTo) ->
                        NewNumber = N#number{number=Number
                                             ,assign_to=AssignTo
                                             ,auth_by=wh_util:to_binary(AuthBy)
                                            },
                        wnm_number:create_available(NewNumber);
                   ({_, #number{}}=E) -> E;
                   (#number{}=N) when is_binary(AssignTo) ->
                        N#number{assign_to=AssignTo};
                   (#number{assigned_to=undefined}=N)  ->
                        wnm_number:error_unauthorized(N);
                   (#number{assigned_to=AssignedTo}=N) ->
                        N#number{assign_to=AssignedTo}
                end
                ,fun({_, #number{}}=E) -> E;
                    (#number{}=N) when is_binary(AuthBy) -> 
                         N#number{auth_by=AuthBy};
                    (#number{assign_to=ATo}=N) -> 
                         N#number{auth_by=ATo}
                 end
                ,fun({_, #number{}}=E) -> E;
                    (#number{assign_to=Assign}=N) ->
                         lager:debug("attempting to reconcile number ~s with account ~s", [Number, Assign]),
                         wnm_number:in_service(N)
                 end
                ,fun({no_change_required, #number{assigned_to=undefined}}=E) ->
                         E;
                    ({no_change_required, #number{}=N}) ->
                         wnm_number:save_phone_number_docs(N);
                    ({unauthorized, #number{auth_by=system}=N}) ->
                         wnm_number:save_phone_number_docs(N);
                    ({unauthorized, #number{auth_by=system}=N}) ->
                         wnm_number:save_phone_number_docs(N);
                    ({unauthorized, #number{auth_by=system}=N}) ->
                         wnm_number:save_phone_number_docs(N);
                    ({unauthorized, #number{auth_by=system}=N}) ->
                         wnm_number:save_phone_number_docs(N);
                    ({unauthorized, #number{auth_by=system}=N}) ->
                         wnm_number:save_phone_number_docs(N);
                    ({unauthorized, #number{auth_by=system}=N}) ->
                         wnm_number:save_phone_number_docs(N);
                    ({unauthorized, #number{auth_by=system}=N}) ->
                         wnm_number:save_phone_number_docs(N);
                    ({unauthorized, #number{auth_by=system}=N}) ->
                         wnm_number:save_phone_number_docs(N);
<<<<<<< HEAD
=======
                    ({unauthorized, #number{auth_by=system}=N}) ->
                         wnm_number:save_phone_number_docs(N);
>>>>>>> d83270dc
                    ({_, #number{}}=E) -> E;
                    (#number{}=N) -> wnm_number:save(N)
                 end
                ,fun({E, #number{error_jobj=Reason}}) -> 
                         lager:debug("create number prematurely ended: ~p", [E]),
                         {E, Reason};
                    (#number{number_doc=JObj}) -> 
                         lager:debug("reconcile number successfully completed", []),
                         {ok, wh_json:public_fields(JObj)}
                 end
               ], 
    lists:foldl(fun(F, J) -> catch F(J) end, catch wnm_number:get(Number), Routines).

%%--------------------------------------------------------------------
%% @public
%% @doc
%% Release all numbers currently assigned to an account
%% @end
%%--------------------------------------------------------------------
-spec free_numbers/1 :: (ne_binary()) -> 'ok'.
free_numbers(AccountId) ->
    lager:debug("attempting to free all numbers assigned to account ~s", [AccountId]),
    AccountDb = wh_util:format_account_id(AccountId, encoded),
    case couch_mgr:open_doc(AccountDb, ?WNM_PHONE_NUMBER_DOC) of
        {ok, JObj} ->
            _ = [release_number(Key, AccountId)
                 || Key <- wh_json:get_keys(wh_json:public_fields(JObj))
                        ,wnm_util:is_reconcilable(Key)
                ],
            ok;
        {_R, _} -> 
            lager:debug("failed to open account ~s ~s document: ~p", [AccountId, ?WNM_PHONE_NUMBER_DOC, _R]),
            ok
    end.

%%--------------------------------------------------------------------
%% @public
%% @doc
%% Add and reserve a number for an account
%% @end
%%--------------------------------------------------------------------
-spec reserve_number/3 :: (ne_binary(), ne_binary(), ne_binary()) -> operation_return().
-spec reserve_number/4 :: (ne_binary(), ne_binary(), ne_binary(), wh_json:json_object() | 'undefined')
                          -> operation_return().

reserve_number(Number, AssignTo, AuthBy) ->
    reserve_number(Number, AssignTo, AuthBy, undefined).

reserve_number(Number, AssignTo, AuthBy, PublicFields) ->
    lager:debug("attempting to reserve ~s for account ~s", [Number, AssignTo]),    
    Routines = [fun({_, #number{}}=E) -> E;
                    (#number{}=N) -> wnm_number:reserved(N#number{assign_to=AssignTo, auth_by=AuthBy})
                 end
                ,fun({_, #number{}}=E) -> E;
                    (#number{}=N) -> wnm_number:save(N)
                 end
                ,fun({E, #number{error_jobj=Reason}}) -> 
                         lager:debug("create number prematurely ended: ~p", [E]),
                         {E, Reason};
                    (#number{number_doc=JObj}) -> 
                         lager:debug("reserve successfully completed", []),
                         {ok, wh_json:public_fields(JObj)}
                 end
               ], 
    lists:foldl(fun(F, J) -> catch F(J) end, catch wnm_number:get(Number, PublicFields), Routines).

%%--------------------------------------------------------------------
%% @public
%% @doc
%% Assign a number to an account, aquiring the number from the provider
%% if necessary
%% @end
%%--------------------------------------------------------------------
-spec assign_number_to_account/3 :: (ne_binary(), ne_binary(), ne_binary()) -> operation_return().
-spec assign_number_to_account/4 :: (ne_binary(), ne_binary(), ne_binary(), wh_json:json_object() | 'undefined')
                                    -> operation_return().

assign_number_to_account(Number, AssignTo, AuthBy) ->
    assign_number_to_account(Number, AssignTo, AuthBy, undefined).

assign_number_to_account(Number, AssignTo, AuthBy, PublicFields) ->
    lager:debug("attempting to assign ~s to account ~s", [Number, AssignTo]),
    Routines = [fun(_) -> wnm_number:get(Number, PublicFields) end
                ,fun({_, #number{}}=E) -> E;
                    (#number{}=N) -> wnm_number:in_service(N#number{assign_to=AssignTo, auth_by=AuthBy})
                 end
                ,fun({_, #number{}}=E) -> E;
                    (#number{}=N) -> wnm_number:save(N)
                 end
                ,fun({E, #number{error_jobj=Reason}}) -> 
                         lager:debug("create number prematurely ended: ~p", [E]),
                         {E, Reason};
                    (#number{number_doc=JObj}) -> 
                         lager:debug("assign number to account successfully completed", []),
                         {ok, wh_json:public_fields(JObj)}
                 end
               ],
    lists:foldl(fun(F, J) -> catch F(J) end, ok, Routines).

%%--------------------------------------------------------------------
%% @public
%% @doc
%% move an in service number to the released state were it will be
%% recycled or cancled after a buffer period
%% @end
%%--------------------------------------------------------------------
-spec release_number/2 :: (ne_binary(), ne_binary()) -> operation_return().
release_number(Number, AuthBy) ->    
    lager:debug("attempting to release ~s", [Number]),
    Routines = [fun(_) -> wnm_number:get(Number) end
                ,fun({_, #number{}}=E) -> E;
                    (#number{}=N) -> wnm_number:released(N#number{auth_by=AuthBy})
                 end
                ,fun({no_change_required, #number{}=N}) ->
                         wnm_number:save_phone_number_docs(N);
                    ({_, #number{}}=E) -> E;
                    (#number{hard_delete=false}=N) -> wnm_number:save(N);
                    (#number{hard_delete=true}=N) -> wnm_number:delete(N)
                 end
                ,fun({E, #number{error_jobj=Reason}}) -> 
                         lager:debug("create number prematurely ended: ~p", [E]),
                         {E, Reason};
                    (#number{number_doc=JObj}) -> 
                         lager:debug("release successfully completed", []),
                         {ok, wh_json:public_fields(JObj)}
                 end
               ],
    lists:foldl(fun(F, J) -> catch F(J) end, ok, Routines).

%%--------------------------------------------------------------------
%% @public
%% @doc
%% Lists attachments on a number
%% @end
%%--------------------------------------------------------------------
-spec list_attachments/2 :: (ne_binary(), ne_binary()) -> operation_return().
list_attachments(Number, AuthBy) ->
    lager:debug("attempting to list attachements on ~s", [Number]),
    Routines = [fun(_) -> wnm_number:get(Number) end
                ,fun({_, #number{}}=E) -> E; 
                    (#number{state = <<"port_in">>}=N) -> N;
                    (#number{}=N) -> wnm_number:error_unauthorized(N)
                 end
                ,fun({_, #number{}}=E) -> E;
                    (#number{assigned_to=AssignedTo}=N) ->
                        case wh_util:is_in_account_hierarchy(AuthBy, AssignedTo, true) of
                            false -> wnm_number:error_unauthorized(N);
                            true -> N
                        end
                 end
                ,fun({E, #number{error_jobj=Reason}}) -> 
                         lager:debug("create number prematurely ended: ~p", [E]),
                         {E, Reason};
                    (#number{number_doc=JObj}) -> 
                         lager:debug("list attachements successfully completed", []),
                         {ok, wh_json:get_value(<<"_attachments">>, JObj, wh_json:new())}
                 end
               ], 
    lists:foldl(fun(F, J) -> F(J) end, ok, Routines).

%%--------------------------------------------------------------------
%% @public
%% @doc
%% Fetch an attachment on a number
%% @end
%%--------------------------------------------------------------------
-spec fetch_attachment/3 :: (ne_binary(), ne_binary(), ne_binary()) -> operation_return().
fetch_attachment(Number, Name, AuthBy) ->
    lager:debug("fetch attachement on ~s", [Number]),
    Routines = [fun(_) -> wnm_number:get(Number) end
                ,fun({_, #number{}}=E) -> E; 
                    (#number{state = <<"port_in">>}=N) -> N;
                    (#number{}=N) -> wnm_number:error_unauthorized(N)
                 end
                ,fun({_, #number{}}=E) -> E;
                    (#number{assigned_to=AssignedTo}=N) ->
                        case wh_util:is_in_account_hierarchy(AuthBy, AssignedTo, true) of
                            false -> wnm_number:error_unauthorized(N);
                            true -> N
                        end
                 end
                ,fun({E, #number{error_jobj=Reason}}) -> 
                         lager:debug("create number prematurely ended: ~p", [E]),
                         {E, Reason};
                    (#number{number=Num}) -> 
                         Db = wnm_util:number_to_db_name(Num),
                         lager:debug("attempting to fetch attachement ~s", [Name]),
                         couch_mgr:fetch_attachment(Db, Num, Name)
                 end
               ],
    lists:foldl(fun(F, J) -> F(J) end, ok, Routines).

%%--------------------------------------------------------------------
%% @public
%% @doc
%% Add an attachment to a number
%% @end
%%--------------------------------------------------------------------
-spec put_attachment/5 :: (ne_binary(), ne_binary(), ne_binary(), wh_proplist(), ne_binary()) -> operation_return().
put_attachment(Number, Name, Content, Options, AuthBy) ->
    lager:debug("add attachement to ~s", [Number]),
    Routines = [fun(_) -> wnm_number:get(Number) end
                ,fun({_, #number{}}=E) -> E; 
                    (#number{state = <<"port_in">>}=N) -> N;
                    (#number{}=N) -> wnm_number:error_unauthorized(N)
                 end
                ,fun({_, #number{}}=E) -> E;
                    (#number{assigned_to=AssignedTo}=N) ->
                        case wh_util:is_in_account_hierarchy(AuthBy, AssignedTo, true) of
                            false -> wnm_number:error_unauthorized(N);
                            true -> N
                        end
                 end
                ,fun({E, #number{error_jobj=JObj}}) -> 
                         lager:debug("create number prematurely ended: ~p", [E]),
                         {E, JObj};
                    (#number{number=Num, number_doc=JObj}) -> 
                         lager:debug("attempting to put attachement ~s", [Name]),
                         Db = wnm_util:number_to_db_name(Num),
                         Rev = wh_json:get_value(<<"_rev">>, JObj),
                         couch_mgr:put_attachment(Db, Num, Name, Content, [{rev, Rev}|Options])
                 end
               ],
    lists:foldl(fun(F, J) -> F(J) end, ok, Routines).

%%--------------------------------------------------------------------
%% @public
%% @doc
%% Add an attachment to a number
%% @end
%%--------------------------------------------------------------------
-spec delete_attachment/3 :: (ne_binary(), ne_binary(), ne_binary()) -> operation_return().
delete_attachment(Number, Name, AuthBy) ->
    lager:debug("delete attachement from ~s", [Number]),
    Routines = [fun(_) -> wnm_number:get(Number) end
                ,fun({_, #number{}}=E) -> E; 
                    (#number{state = <<"port_in">>}=N) -> N;
                    (#number{}=N) -> wnm_number:error_unauthorized(N)
                 end
                ,fun({_, #number{}}=E) -> E;
                    (#number{assigned_to=AssignedTo}=N) ->
                        case wh_util:is_in_account_hierarchy(AuthBy, AssignedTo, true) of
                            false -> wnm_number:error_unauthorized(N);
                            true -> N
                        end
                 end
                ,fun({E, #number{error_jobj=Reason}}) -> 
                         lager:debug("create number prematurely ended: ~p", [E]),
                         {E, Reason};
                    (#number{number=Num}) -> 
                         lager:debug("attempting to delete attachement ~s", [Name]),
                         Db = wnm_util:number_to_db_name(Num),
                         couch_mgr:delete_attachment(Db, Num, Name)
                 end
               ],
    lists:foldl(fun(F, J) -> F(J) end, ok, Routines).

%%--------------------------------------------------------------------
%% @public
%% @doc
%% Update the user configurable fields
%% @end
%%--------------------------------------------------------------------
-spec get_public_fields/2 :: (ne_binary(), ne_binary()) -> operation_return().
get_public_fields(Number, AuthBy) ->
    lager:debug("attempting to get public fields for number ~s", [Number]),
    Routines = [fun(_) -> wnm_number:get(Number) end
                ,fun({_, #number{}}=E) -> E;
                    (#number{assigned_to=AssignedTo}=N) ->
                         case wh_util:is_in_account_hierarchy(AuthBy, AssignedTo, true) of
                             false -> wnm_number:error_unauthorized(N);
                             true -> N
                         end
                 end
                ,fun({E, #number{error_jobj=Reason}}) -> 
                         lager:debug("create number prematurely ended: ~p", [E]),
                         {E, Reason};
                    (#number{number_doc=JObj}) -> 
                         lager:debug("fetch public fields successfully completed", []),
                         {ok, wh_json:public_fields(JObj)}
                 end
               ], 
    lists:foldl(fun(F, J) -> F(J) end, ok, Routines).

%%--------------------------------------------------------------------
%% @public
%% @doc
%% Update the user configurable fields
%% @end
%%--------------------------------------------------------------------
-spec set_public_fields/3 :: (ne_binary(), wh_json:json_object(), ne_binary()) -> operation_return().
set_public_fields(Number, PublicFields, AuthBy) ->
    Routines = [fun({_, #number{}}=E) -> E;
                   (#number{assigned_to=AssignedTo}=N) ->
                        case wh_util:is_in_account_hierarchy(AuthBy, AssignedTo, true) of
                            false -> wnm_number:error_unauthorized(N);
                            true -> N
                        end
                end
                ,fun({_, #number{}}=E) -> E;
                    (#number{}=N) -> wnm_number:save(N)
                 end
                ,fun({E, #number{error_jobj=Reason}}) -> 
                         lager:debug("create number prematurely ended: ~p", [E]),
                         {E, Reason};
                    (#number{number_doc=JObj}) -> 
                         lager:debug("set public fields successfully completed", []),
                         {ok, wh_json:public_fields(JObj)}
                 end
               ], 
    lists:foldl(fun(F, J) -> catch F(J) end, wnm_number:get(Number, PublicFields), Routines).

%%--------------------------------------------------------------------
%% @private
%% @doc
%% Loop over all the discovered numbers during a find operation and
%% ensure the modules data is stored for later acquisition.
%% @end
%%--------------------------------------------------------------------
-spec prepare_find_results/2 :: (wh_proplist(), [] | [wh_json:json_strings(),...]) -> wh_json:json_strings().
-spec prepare_find_results/4 :: (wh_json:json_strings(), atom(), wh_json:json_object(), wh_json:json_strings())
                                -> wh_json:json_strings().

prepare_find_results([], Found) ->
    Results = lists:flatten(Found),
    lager:debug("discovered ~p available numbers", [length(Results)]),
    Results;
prepare_find_results([{Module, {ok, ModuleResults}}|T], Found) ->
    case wh_json:get_keys(ModuleResults) of
        [] -> prepare_find_results(T, Found);
        Numbers ->
            Results = prepare_find_results(Numbers, Module
                                           ,ModuleResults, Found),
            prepare_find_results(T, [Results|Found])
    end;
prepare_find_results([_|T], Found) ->
    prepare_find_results(T, Found).

prepare_find_results([], _, _, Found) ->
    Found;
prepare_find_results([Number|Numbers], ModuleName, ModuleResults, Found) ->
    case catch wnm_number:get(Number) of
        #number{state=State} ->
            case lists:member(State, ?WNM_AVALIABLE_STATES) of
                true ->
                    prepare_find_results(Numbers, ModuleName, ModuleResults, [Number|Found]);
                false ->
                    lager:debug("the discovery '~s' is not available: ~s", [Number, State]),
                    prepare_find_results(Numbers, ModuleName, ModuleResults, Found)
            end;
        {not_found, #number{}=N} ->
            NewNumber = N#number{number=Number
                                 ,module_name = ModuleName
                                 ,module_data=wh_json:get_value(Number, ModuleResults)
                                },
            case catch wnm_number:save(wnm_number:create_discovery(NewNumber)) of
                #number{} -> 
                    prepare_find_results(Numbers, ModuleName, ModuleResults, [Number|Found]);
                {_R, #number{}} ->
                    lager:debug("failed to store discovery ~s: ~p", [Number, _R]),
                    prepare_find_results(Numbers, ModuleName, ModuleResults, Found)
            end;
        {_R, #number{}} ->
            lager:debug("failed to determine state of discovery ~s: ~p", [Number, _R]),
            prepare_find_results(Numbers, ModuleName, ModuleResults, Found)    
    end.<|MERGE_RESOLUTION|>--- conflicted
+++ resolved
@@ -231,11 +231,8 @@
                          wnm_number:save_phone_number_docs(N);
                     ({unauthorized, #number{auth_by=system}=N}) ->
                          wnm_number:save_phone_number_docs(N);
-<<<<<<< HEAD
-=======
-                    ({unauthorized, #number{auth_by=system}=N}) ->
-                         wnm_number:save_phone_number_docs(N);
->>>>>>> d83270dc
+                    ({unauthorized, #number{auth_by=system}=N}) ->
+                         wnm_number:save_phone_number_docs(N);
                     ({_, #number{}}=E) -> E;
                     (#number{}=N) -> wnm_number:save(N)
                  end
