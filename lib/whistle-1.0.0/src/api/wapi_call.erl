%%%-------------------------------------------------------------------
%%% @copyright (C) 2011-2012, VoIP INC
%%% @doc
%%% Call-related messages, like switch events, status requests, etc
%%% @end
%%% @contributors
%%%   James Aimonetti
%%%   Karl Anderson
%%%-------------------------------------------------------------------
-module(wapi_call).

-export([optional_call_event_headers/0]).

-export([event/1, event_v/1]).
-export([channel_status_req/1, channel_status_req_v/1]).
-export([channel_status_resp/1, channel_status_resp_v/1]).
-export([call_status_req/1, call_status_req_v/1]).
-export([call_status_resp/1, call_status_resp_v/1]).
-export([cdr/1, cdr_v/1]).
-export([callid_update/1, callid_update_v/1]).
-export([control_transfer/1, control_transfer_v/1]).
-export([controller_queue/1, controller_queue_v/1]).
-export([usurp_control/1, usurp_control_v/1]).
-export([usurp_publisher/1, usurp_publisher_v/1]).

-export([bind_q/2, unbind_q/2]).

-export([publish_event/2, publish_event/3]).
-export([publish_channel_status_req/1 ,publish_channel_status_req/2, publish_channel_status_req/3]).
-export([publish_channel_status_resp/2, publish_channel_status_resp/3]).
-export([publish_call_status_req/1 ,publish_call_status_req/2, publish_call_status_req/3]).
-export([publish_call_status_resp/2, publish_call_status_resp/3]).
-export([publish_cdr/2, publish_cdr/3]).
-export([publish_callid_update/2, publish_callid_update/3]).
-export([publish_control_transfer/2, publish_control_transfer/3]).
-export([publish_controller_queue/2, publish_controller_queue/3]).
-export([publish_usurp_control/2, publish_usurp_control/3]).
-export([publish_usurp_publisher/2, publish_usurp_publisher/3]).

-export([get_status/1]).

-include_lib("wh_api.hrl").

%% Routing key prefix for rating
-define(KEY_RATING_REQ, <<"call.rating">>).

%% Call Events
-define(CALL_EVENT_HEADERS, [<<"Call-ID">>]).
-define(OPTIONAL_CALL_EVENT_HEADERS, [<<"Application-Name">>, <<"Application-Response">>
                                          ,<<"Custom-Channel-Vars">>, <<"Timestamp">>, <<"Channel-State">>
                                          ,<<"Call-Direction">>, <<"Transfer-History">>
                                          ,<<"Other-Leg-Direction">>, <<"Other-Leg-Caller-ID-Name">>
                                          ,<<"Other-Leg-Caller-ID-Number">>, <<"Other-Leg-Destination-Number">>
                                          ,<<"Other-Leg-Unique-ID">> %% BRIDGE
                                          ,<<"Detected-Tone">>, <<"DTMF-Duration">>, <<"DTMF-Digit">> %% DTMF and Tones
                                          ,<<"Terminator">>, <<"Disposition">>
                                          ,<<"Hangup-Cause">>, <<"Hangup-Code">> %% Hangup
                                          ,<<"Raw-Application-Name">>, <<"Raw-Application-Data">>
<<<<<<< HEAD
                                          ,<<"Length">>, <<"Channel-Call-State">>
=======
                                          ,<<"Length">>, <<"Silence-Terminated">> %% Record-related
                                          ,<<"Channel-Call-State">>
>>>>>>> 012c5143
                                          ,<<"Fax-Success">>, <<"Fax-Result-Code">>
                                          ,<<"Fax-Result-Text">>, <<"Fax-ECM-Used">>
                                          ,<<"Fax-Transferred-Pages">>, <<"Fax-Total-Pages">>
                                          ,<<"Fax-Bad-Rows">>, <<"Fax-Transfer-Rate">>
                                          ,<<"Switch-Hostname">>, <<"Group-ID">>
                                     ]).
-define(CALL_EVENT_VALUES, [{<<"Event-Category">>, <<"call_event">>}]).
-define(CALL_EVENT_TYPES, [{<<"Custom-Channel-Vars">>, fun wh_json:is_json_object/1}]).

%% Channel Status Request
-define(CHANNEL_STATUS_REQ_HEADERS, [<<"Call-ID">>]).
-define(OPTIONAL_CHANNEL_STATUS_REQ_HEADERS, []).
-define(CHANNEL_STATUS_REQ_VALUES, [{<<"Event-Category">>, <<"call_event">>}
                             ,{<<"Event-Name">>, <<"channel_status_req">>}
                            ]).
-define(CHANNEL_STATUS_REQ_TYPES, []).

%% Channel Status Response
-define(CHANNEL_STATUS_RESP_HEADERS, [<<"Call-ID">>, <<"Status">>]).
-define(OPTIONAL_CHANNEL_STATUS_RESP_HEADERS, [<<"Custom-Channel-Vars">>, <<"Error-Msg">>
                                                   ,<<"Switch-Hostname">>, <<"Switch-Nodename">>
                                              ]).
-define(CHANNEL_STATUS_RESP_VALUES, [{<<"Event-Category">>, <<"call_event">>}
                                  ,{<<"Event-Name">>, <<"channel_status_resp">>}
                                  ,{<<"Status">>, [<<"active">>, <<"tmpdown">>, <<"terminated">>]}
                                 ]).
-define(CHANNEL_STATUS_RESP_TYPES, [{<<"Custom-Channel-Vars">>, fun wh_json:is_json_object/1}]).

%% Call Status Request
-define(CALL_STATUS_REQ_HEADERS, [<<"Call-ID">>]).
-define(OPTIONAL_CALL_STATUS_REQ_HEADERS, []).
-define(CALL_STATUS_REQ_VALUES, [{<<"Event-Category">>, <<"call_event">>}
                                 ,{<<"Event-Name">>, <<"call_status_req">>}
                                ]).
-define(CALL_STATUS_REQ_TYPES, []).

%% Call Status Response
-define(CALL_STATUS_RESP_HEADERS, [<<"Call-ID">>, <<"Status">>]).
-define(OPTIONAL_CALL_STATUS_RESP_HEADERS, [<<"Custom-Channel-Vars">>, <<"Error-Msg">>, <<"Switch-Hostname">>
                                                ,<<"Caller-ID-Name">>, <<"Caller-ID-Number">>
                                                ,<<"Destination-Number">>, <<"Other-Leg-Unique-ID">>
                                                ,<<"Other-Leg-Caller-ID-Name">>, <<"Other-Leg-Caller-ID-Number">>
                                                ,<<"Other-Leg-Destination-Number">>, <<"Presence-ID">>
                                           ]).
-define(CALL_STATUS_RESP_VALUES, [{<<"Event-Category">>, <<"call_event">>}
                                  ,{<<"Event-Name">>, <<"call_status_resp">>}
                                  ,{<<"Status">>, [<<"active">>, <<"tmpdown">>, <<"terminated">>]}
                                 ]).
-define(CALL_STATUS_RESP_TYPES, [{<<"Custom-Channel-Vars">>, fun wh_json:is_json_object/1}]).

%% Call CDR
-define(CALL_CDR_HEADERS, [ <<"Call-ID">>]).
-define(OPTIONAL_CALL_CDR_HEADERS, [<<"Hangup-Cause">>, <<"Handling-Server-Name">>, <<"Custom-Channel-Vars">>
                                        ,<<"Remote-SDP">>, <<"Local-SDP">>, <<"Caller-ID-Name">>
                                        ,<<"Caller-ID-Number">>, <<"Callee-ID-Name">>, <<"Callee-ID-Number">>
                                        ,<<"User-Agent">>, <<"Caller-ID-Type">>, <<"Other-Leg-Call-ID">>
                                        ,<<"Timestamp">>
                                        ,<<"Call-Direction">>, <<"To-Uri">>, <<"From-Uri">>
                                        ,<<"Duration-Seconds">>, <<"Billing-Seconds">>, <<"Ringing-Seconds">>
                                        ,<<"Digits-Dialed">>
                                   ]).
-define(CALL_CDR_VALUES, [{<<"Event-Category">>, <<"call_detail">>}
                          ,{<<"Event-Name">>, <<"cdr">>}
                          ,{<<"Call-Direction">>, [<<"inbound">>, <<"outbound">>]}
                          ,{<<"Caller-ID-Type">>, [<<"pid">>, <<"rpid">>, <<"from">>]}
                         ]).
-define(CALL_CDR_TYPES, [{<<"Custom-Channel-Vars">>, fun wh_json:is_json_object/1}]).

%% Call ID Update
-define(CALL_ID_UPDATE_HEADERS, [<<"Call-ID">>, <<"Replaces-Call-ID">>, <<"Control-Queue">>]).
-define(OPTIONAL_CALL_ID_UPDATE_HEADERS, []).
-define(CALL_ID_UPDATE_VALUES, [{<<"Event-Category">>, <<"call_event">>}
                                ,{<<"Event-Name">>, <<"call_id_update">>}
                                 ]).
-define(CALL_ID_UPDATE_TYPES, []).

%% Call Control Transfer
-define(CALL_CONTROL_TRANSFER_HEADERS, [<<"Call-ID">>]).
-define(OPTIONAL_CALL_CONTROL_TRANSFER_HEADERS, []).
-define(CALL_CONTROL_TRANSFER_VALUES, [{<<"Event-Category">>, <<"call_event">>}
                                       ,{<<"Event-Name">>, <<"control_transfer">>}
                                 ]).
-define(CALL_CONTROL_TRANSFER_TYPES, []).

%% Call Usurp Control
-define(CALL_USURP_CONTROL_HEADERS, [<<"Call-ID">>, <<"Control-Queue">>, <<"Controller-Queue">>]).
-define(OPTIONAL_CALL_USURP_CONTROL_HEADERS, [<<"Reason">>]).
-define(CALL_USURP_CONTROL_VALUES, [{<<"Event-Category">>, <<"call_event">>}
                                    ,{<<"Event-Name">>, <<"usurp_control">>}
                                   ]).
-define(CALL_USURP_CONTROL_TYPES, []).

%% Usurp Call Event Publisher
-define(PUBLISHER_USURP_CONTROL_HEADERS, [<<"Call-ID">>, <<"Reference">>]).
-define(OPTIONAL_PUBLISHER_USURP_CONTROL_HEADERS, [<<"Reason">>]).
-define(PUBLISHER_USURP_CONTROL_VALUES, [{<<"Event-Category">>, <<"call_event">>}
                                         ,{<<"Event-Name">>, <<"usurp_publisher">>}
                                        ]).
-define(PUBLISHER_USURP_CONTROL_TYPES, []).

%% Controller Queue Update
-define(CONTROLLER_QUEUE_HEADERS, [<<"Call-ID">>, <<"Controller-Queue">>]).
-define(OPTIONAL_CONTROLLER_QUEUE_HEADERS, []).
-define(CONTROLLER_QUEUE_VALUES, [{<<"Event-Category">>, <<"call_event">>}
                                  ,{<<"Event-Name">>, <<"controller_queue">>}
                                 ]).
-define(CONTROLLER_QUEUE_TYPES, []).

-spec optional_call_event_headers/0 :: () -> [ne_binary(),...].
optional_call_event_headers() ->
    ?OPTIONAL_CALL_EVENT_HEADERS.

%%--------------------------------------------------------------------
%% @doc Format a call event from the switch for the listener
%% Takes proplist, creates JSON string or error
%% @end
%%--------------------------------------------------------------------
-spec event/1 :: (api_terms()) -> {'ok', iolist()} | {'error', string()}.
event(Prop) when is_list(Prop) ->
    case event_v(Prop) of
        true -> wh_api:build_message(Prop, ?CALL_EVENT_HEADERS, ?OPTIONAL_CALL_EVENT_HEADERS);
        false -> {error, "Proplist failed validation for call_event"}
    end;
event(JObj) ->
    event(wh_json:to_proplist(JObj)).

-spec event_v/1 :: (api_terms()) -> boolean().
event_v(Prop) when is_list(Prop) ->
    wh_api:validate(Prop, ?CALL_EVENT_HEADERS, ?CALL_EVENT_VALUES, ?CALL_EVENT_TYPES);
event_v(JObj) ->
    event_v(wh_json:to_proplist(JObj)).

%%--------------------------------------------------------------------
%% @doc Inquire into the status of a channel
%% Takes proplist, creates JSON string or error
%% @end
%%--------------------------------------------------------------------
-spec channel_status_req/1 :: (api_terms()) -> {'ok', iolist()} | {'error', string()}.
channel_status_req(Prop) when is_list(Prop) ->
    case channel_status_req_v(Prop) of
        true -> wh_api:build_message(Prop, ?CHANNEL_STATUS_REQ_HEADERS, ?OPTIONAL_CHANNEL_STATUS_REQ_HEADERS);
        false -> {error, "Proplist failed validation for channel status req"}
    end;
channel_status_req(JObj) ->
    channel_status_req(wh_json:to_proplist(JObj)).

-spec channel_status_req_v/1 :: (api_terms()) -> boolean().
channel_status_req_v(Prop) when is_list(Prop) ->
    wh_api:validate(Prop, ?CHANNEL_STATUS_REQ_HEADERS, ?CHANNEL_STATUS_REQ_VALUES, ?CHANNEL_STATUS_REQ_TYPES);
channel_status_req_v(JObj) ->
    channel_status_req_v(wh_json:to_proplist(JObj)).

%%--------------------------------------------------------------------
%% @doc Respond with status of a channel, either active or non-existant
%% Takes proplist, creates JSON string or error
%% @end
%%--------------------------------------------------------------------
-spec channel_status_resp/1 :: (api_terms()) -> {'ok', iolist()} | {'error', string()}.
channel_status_resp(Prop) when is_list(Prop) ->
    case channel_status_resp_v(Prop) of
        true -> wh_api:build_message(Prop, ?CHANNEL_STATUS_RESP_HEADERS, ?OPTIONAL_CHANNEL_STATUS_RESP_HEADERS);
        false -> {error, "Proplist failed validation for channel status resp"}
    end;
channel_status_resp(JObj) ->
    channel_status_resp(wh_json:to_proplist(JObj)).

-spec channel_status_resp_v/1 :: (api_terms()) -> boolean().
channel_status_resp_v(Prop) when is_list(Prop) ->
    wh_api:validate(Prop, ?CHANNEL_STATUS_RESP_HEADERS, ?CHANNEL_STATUS_RESP_VALUES, ?CHANNEL_STATUS_RESP_TYPES);
channel_status_resp_v(JObj) ->
    channel_status_resp_v(wh_json:to_proplist(JObj)).

%%--------------------------------------------------------------------
%% @doc Inquire into the status of a call
%% Takes proplist, creates JSON string or error
%% @end
%%--------------------------------------------------------------------
-spec call_status_req/1 :: (api_terms()) -> {'ok', iolist()} | {'error', string()}.
call_status_req(Prop) when is_list(Prop) ->
    case call_status_req_v(Prop) of
        true -> wh_api:build_message(Prop, ?CALL_STATUS_REQ_HEADERS, ?OPTIONAL_CALL_STATUS_REQ_HEADERS);
        false -> {error, "Proplist failed validation for call status req"}
    end;
call_status_req(JObj) ->
    call_status_req(wh_json:to_proplist(JObj)).

-spec call_status_req_v/1 :: (api_terms()) -> boolean().
call_status_req_v(Prop) when is_list(Prop) ->
    wh_api:validate(Prop, ?CALL_STATUS_REQ_HEADERS, ?CALL_STATUS_REQ_VALUES, ?CALL_STATUS_REQ_TYPES);
call_status_req_v(JObj) ->
    call_status_req_v(wh_json:to_proplist(JObj)).

%%--------------------------------------------------------------------
%% @doc Respond with status of a call, either active or non-existant
%% Takes proplist, creates JSON string or error
%% @end
%%--------------------------------------------------------------------
-spec call_status_resp/1 :: (api_terms()) -> {'ok', iolist()} | {'error', string()}.
call_status_resp(Prop) when is_list(Prop) ->
    case call_status_resp_v(Prop) of
        true -> wh_api:build_message(Prop, ?CALL_STATUS_RESP_HEADERS, ?OPTIONAL_CALL_STATUS_RESP_HEADERS);
        false -> {error, "Proplist failed validation for call status resp"}
    end;
call_status_resp(JObj) ->
    call_status_resp(wh_json:to_proplist(JObj)).

-spec call_status_resp_v/1 :: (api_terms()) -> boolean().
call_status_resp_v(Prop) when is_list(Prop) ->
    wh_api:validate(Prop, ?CALL_STATUS_RESP_HEADERS, ?CALL_STATUS_RESP_VALUES, ?CALL_STATUS_RESP_TYPES);
call_status_resp_v(JObj) ->
    call_status_resp_v(wh_json:to_proplist(JObj)).

%%--------------------------------------------------------------------
%% @doc Format a CDR for a call
%% Takes proplist, creates JSON string or error
%% @end
%%--------------------------------------------------------------------
-spec cdr/1 :: (api_terms()) -> {'ok', iolist()} | {'error', string()}.
cdr(Prop) when is_list(Prop) ->
    case cdr_v(Prop) of
        true -> wh_api:build_message(Prop, ?CALL_CDR_HEADERS, ?OPTIONAL_CALL_CDR_HEADERS);
        false -> {error, "Proplist failed validation for call_cdr"}
    end;
cdr(JObj) ->
    cdr(wh_json:to_proplist(JObj)).

-spec cdr_v/1 :: (api_terms()) -> boolean().
cdr_v(Prop) when is_list(Prop) ->
    wh_api:validate(Prop, ?CALL_CDR_HEADERS, ?CALL_CDR_VALUES, ?CALL_CDR_TYPES);
cdr_v(JObj) ->
    cdr_v(wh_json:to_proplist(JObj)).

%%--------------------------------------------------------------------
%% @doc Format a call id update from the switch for the listener
%% Takes proplist, creates JSON string or error
%% @end
%%--------------------------------------------------------------------
-spec callid_update/1 :: (api_terms()) -> {'ok', iolist()} | {'error', string()}.
callid_update(Prop) when is_list(Prop) ->
    case callid_update_v(Prop) of
        true -> wh_api:build_message(Prop, ?CALL_ID_UPDATE_HEADERS, ?OPTIONAL_CALL_ID_UPDATE_HEADERS);
        false -> {error, "Proplist failed validation for callid_update"}
    end;
callid_update(JObj) ->
    callid_update(wh_json:to_proplist(JObj)).

-spec callid_update_v/1 :: (api_terms()) -> boolean().
callid_update_v(Prop) when is_list(Prop) ->
    wh_api:validate(Prop, ?CALL_ID_UPDATE_HEADERS, ?CALL_ID_UPDATE_VALUES, ?CALL_ID_UPDATE_TYPES);
callid_update_v(JObj) ->
    callid_update_v(wh_json:to_proplist(JObj)).

%%--------------------------------------------------------------------
%% @doc Format a call id update from the switch for the listener
%% Takes proplist, creates JSON string or error
%% @end
%%--------------------------------------------------------------------
-spec control_transfer/1 :: (api_terms()) -> {'ok', iolist()} | {'error', string()}.
control_transfer(Prop) when is_list(Prop) ->
    case control_transfer_v(Prop) of
        true -> wh_api:build_message(Prop, ?CALL_CONTROL_TRANSFER_HEADERS, ?OPTIONAL_CALL_CONTROL_TRANSFER_HEADERS);
        false -> {error, "Proplist failed validation for control_transfer"}
    end;
control_transfer(JObj) ->
    control_transfer(wh_json:to_proplist(JObj)).

-spec control_transfer_v/1 :: (api_terms()) -> boolean().
control_transfer_v(Prop) when is_list(Prop) ->
    wh_api:validate(Prop, ?CALL_CONTROL_TRANSFER_HEADERS, ?CALL_CONTROL_TRANSFER_VALUES, ?CALL_CONTROL_TRANSFER_TYPES);
control_transfer_v(JObj) ->
    control_transfer_v(wh_json:to_proplist(JObj)).

%%--------------------------------------------------------------------
%% @doc Format a call id update from the switch for the listener
%% Takes proplist, creates JSON string or error
%% @end
%%--------------------------------------------------------------------
-spec usurp_control/1 :: (api_terms()) -> {'ok', iolist()} | {'error', string()}.
usurp_control(Prop) when is_list(Prop) ->
    case usurp_control_v(Prop) of
        true -> wh_api:build_message(Prop, ?CALL_USURP_CONTROL_HEADERS, ?OPTIONAL_CALL_USURP_CONTROL_HEADERS);
        false -> {error, "Proplist failed validation for usurp_control"}
    end;
usurp_control(JObj) ->
    usurp_control(wh_json:to_proplist(JObj)).

-spec usurp_control_v/1 :: (api_terms()) -> boolean().
usurp_control_v(Prop) when is_list(Prop) ->
    wh_api:validate(Prop, ?CALL_USURP_CONTROL_HEADERS, ?CALL_USURP_CONTROL_VALUES, ?CALL_USURP_CONTROL_TYPES);
usurp_control_v(JObj) ->
    usurp_control_v(wh_json:to_proplist(JObj)).


%%--------------------------------------------------------------------
%% @doc Format a call id update from the switch for the listener
%% Takes proplist, creates JSON string or error
%% @end
%%--------------------------------------------------------------------
-spec usurp_publisher/1 :: (api_terms()) -> {'ok', iolist()} | {'error', string()}.
usurp_publisher(Prop) when is_list(Prop) ->
    case usurp_publisher_v(Prop) of
        true -> wh_api:build_message(Prop, ?PUBLISHER_USURP_CONTROL_HEADERS, ?OPTIONAL_PUBLISHER_USURP_CONTROL_HEADERS);
        false -> {error, "Proplist failed validation for usurp_publisher"}
    end;
usurp_publisher(JObj) ->
    usurp_publisher(wh_json:to_proplist(JObj)).

-spec usurp_publisher_v/1 :: (api_terms()) -> boolean().
usurp_publisher_v(Prop) when is_list(Prop) ->
    wh_api:validate(Prop, ?PUBLISHER_USURP_CONTROL_HEADERS, ?PUBLISHER_USURP_CONTROL_VALUES, ?PUBLISHER_USURP_CONTROL_TYPES);
usurp_publisher_v(JObj) ->
    usurp_publisher_v(wh_json:to_proplist(JObj)).


%%--------------------------------------------------------------------
%% @doc Format a call id update from the switch for the listener
%% Takes proplist, creates JSON string or error
%% @end
%%--------------------------------------------------------------------
-spec controller_queue/1 :: (api_terms()) -> {'ok', iolist()} | {'error', string()}.
controller_queue(Prop) when is_list(Prop) ->
    case controller_queue_v(Prop) of
        true -> wh_api:build_message(Prop, ?CONTROLLER_QUEUE_HEADERS, ?OPTIONAL_CONTROLLER_QUEUE_HEADERS);
        false -> {error, "Proplist failed validation for controller_queue"}
    end;
controller_queue(JObj) ->
    controller_queue(wh_json:to_proplist(JObj)).

-spec controller_queue_v/1 :: (api_terms()) -> boolean().
controller_queue_v(Prop) when is_list(Prop) ->
    wh_api:validate(Prop, ?CONTROLLER_QUEUE_HEADERS, ?CONTROLLER_QUEUE_VALUES, ?CONTROLLER_QUEUE_TYPES);
controller_queue_v(JObj) ->
    controller_queue_v(wh_json:to_proplist(JObj)).

-spec bind_q/2 :: (binary(), proplist()) -> 'ok'.
bind_q(Queue, Props) ->
    CallID = props:get_value(callid, Props, <<"*">>),
    amqp_util:callevt_exchange(),
    amqp_util:callmgr_exchange(),
    bind_q(Queue, props:get_value(restrict_to, Props), CallID).

bind_q(Q, undefined, CallID) ->
    ok = amqp_util:bind_q_to_callevt(Q, CallID),
    ok = amqp_util:bind_q_to_callevt(Q, CallID, cdr),
    ok = amqp_util:bind_q_to_callevt(Q, CallID, publisher_usurp);

bind_q(Q, [events|T], CallID) ->
    _ = amqp_util:bind_q_to_callevt(Q, CallID),
    bind_q(Q, T, CallID);
bind_q(Q, [cdr|T], CallID) ->
    _ = amqp_util:bind_q_to_callevt(Q, CallID, cdr),
    bind_q(Q, T, CallID);
bind_q(Q, [status_req|T], CallID) ->
    ok = amqp_util:bind_q_to_callevt(Q, CallID, status_req),
    bind_q(Q, T, CallID);
bind_q(Q, [publisher_usurp|T], CallID) ->
    ok = amqp_util:bind_q_to_callevt(Q, CallID, publisher_usurp),
    bind_q(Q, T, CallID);
bind_q(Q, [_|T], CallID) ->
    bind_q(Q, T, CallID);
bind_q(_Q, [], _CallID) ->
    ok.

-spec unbind_q/2 :: (ne_binary(), proplist()) -> 'ok'.
unbind_q(Queue, Props) ->
    CallID = props:get_value(callid, Props, <<"*">>),
    unbind_q(Queue, props:get_value(restrict_to, Props), CallID).

unbind_q(Q, undefined, CallID) ->
    ok = amqp_util:unbind_q_from_callevt(Q, CallID),
    ok = amqp_util:unbind_q_from_callevt(Q, CallID, cdr),
    ok = amqp_util:unbind_q_from_callevt(Q, CallID, publisher_usurp);

unbind_q(Q, [events|T], CallID) ->
    ok = amqp_util:unbind_q_from_callevt(Q, CallID),
    unbind_q(Q, T, CallID);
unbind_q(Q, [cdr|T], CallID) ->
    ok = amqp_util:unbind_q_from_callevt(Q, CallID, cdr),
    unbind_q(Q, T, CallID);
unbind_q(Q, [status_req|T], CallID) ->
    ok = amqp_util:unbind_q_from_callevt(Q, CallID, status_req),
    unbind_q(Q, T, CallID);
unbind_q(Q, [publisher_usurp|T], CallID) ->
    ok = amqp_util:unbind_q_from_callevt(Q, CallID, publisher_usurp),
    unbind_q(Q, T, CallID);
unbind_q(Q, [_|T], CallID) ->
    unbind_q(Q, T, CallID);
unbind_q(_Q, [], _CallID) ->
    ok.

-spec publish_event/2 :: (ne_binary(), api_terms()) -> 'ok'.
-spec publish_event/3 :: (ne_binary(), api_terms(), ne_binary()) -> 'ok'.
publish_event(CallID, JObj) ->
    publish_event(CallID, JObj, ?DEFAULT_CONTENT_TYPE).
publish_event(CallID, Event, ContentType) ->
    {ok, Payload} = wh_api:prepare_api_payload(Event, ?CALL_EVENT_VALUES, fun ?MODULE:event/1),
    amqp_util:callevt_publish(CallID, Payload, event, ContentType).

-spec publish_channel_status_req/1 :: (api_terms()) -> 'ok'.
-spec publish_channel_status_req/2 :: (ne_binary(), api_terms()) -> 'ok'.
-spec publish_channel_status_req/3 :: (ne_binary(), api_terms(), ne_binary()) -> 'ok'.
publish_channel_status_req(API) ->
    case is_list(API) of
        true -> publish_channel_status_req(props:get_value(<<"Call-ID">>, API), API);
        false -> publish_channel_status_req(wh_json:get_value(<<"Call-ID">>, API), API)
    end.
publish_channel_status_req(CallID, JObj) ->
    publish_channel_status_req(CallID, JObj, ?DEFAULT_CONTENT_TYPE).
publish_channel_status_req(CallID, Req, ContentType) ->
    {ok, Payload} = wh_api:prepare_api_payload(Req, ?CHANNEL_STATUS_REQ_VALUES, fun ?MODULE:channel_status_req/1),
    amqp_util:callevt_publish(CallID, Payload, status_req, ContentType).

-spec publish_channel_status_resp/2 :: (ne_binary(), api_terms()) -> 'ok'.
-spec publish_channel_status_resp/3 :: (ne_binary(), api_terms(), ne_binary()) -> 'ok'.
publish_channel_status_resp(RespQ, JObj) ->
    publish_channel_status_resp(RespQ, JObj, ?DEFAULT_CONTENT_TYPE).
publish_channel_status_resp(RespQ, Resp, ContentType) ->
    {ok, Payload} = wh_api:prepare_api_payload(Resp, ?CHANNEL_STATUS_RESP_VALUES, fun ?MODULE:channel_status_resp/1),
    amqp_util:targeted_publish(RespQ, Payload, ContentType).

-spec publish_call_status_req/1 :: (api_terms()) -> 'ok'.
-spec publish_call_status_req/2 :: (ne_binary(), api_terms()) -> 'ok'.
-spec publish_call_status_req/3 :: (ne_binary(), api_terms(), ne_binary()) -> 'ok'.
publish_call_status_req(API) ->
    case is_list(API) of
        true -> publish_call_status_req(props:get_value(<<"Call-ID">>, API), API);
        false -> publish_call_status_req(wh_json:get_value(<<"Call-ID">>, API), API)
    end.
publish_call_status_req(CallID, JObj) ->
    publish_call_status_req(CallID, JObj, ?DEFAULT_CONTENT_TYPE).
publish_call_status_req(CallID, Req, ContentType) ->
    {ok, Payload} = wh_api:prepare_api_payload(Req, ?CALL_STATUS_REQ_VALUES, fun ?MODULE:call_status_req/1),
    amqp_util:callevt_publish(CallID, Payload, status_req, ContentType).

-spec publish_call_status_resp/2 :: (ne_binary(), api_terms()) -> 'ok'.
-spec publish_call_status_resp/3 :: (ne_binary(), api_terms(), ne_binary()) -> 'ok'.
publish_call_status_resp(RespQ, JObj) ->
    publish_call_status_resp(RespQ, JObj, ?DEFAULT_CONTENT_TYPE).
publish_call_status_resp(RespQ, Resp, ContentType) ->
    {ok, Payload} = wh_api:prepare_api_payload(Resp, ?CALL_STATUS_RESP_VALUES, fun ?MODULE:call_status_resp/1),
    amqp_util:targeted_publish(RespQ, Payload, ContentType).

-spec publish_cdr/2 :: (ne_binary(), api_terms()) -> 'ok'.
-spec publish_cdr/3 :: (ne_binary(), api_terms(), ne_binary()) -> 'ok'.
publish_cdr(CallID, JObj) ->
    publish_cdr(CallID, JObj, ?DEFAULT_CONTENT_TYPE).
publish_cdr(CallID, CDR, ContentType) ->
    {ok, Payload} = wh_api:prepare_api_payload(CDR, ?CALL_CDR_VALUES, fun ?MODULE:cdr/1),
    amqp_util:callevt_publish(CallID, Payload, cdr, ContentType).

-spec publish_callid_update/2 :: (ne_binary(), api_terms()) -> 'ok'.
-spec publish_callid_update/3 :: (ne_binary(), api_terms(), ne_binary()) -> 'ok'.
publish_callid_update(CallID, JObj) ->
    publish_callid_update(CallID, JObj, ?DEFAULT_CONTENT_TYPE).
publish_callid_update(CallID, JObj, ContentType) ->
    {ok, Payload} = wh_api:prepare_api_payload(JObj, ?CALL_ID_UPDATE_VALUES, fun ?MODULE:callid_update/1),
    amqp_util:callevt_publish(CallID, Payload, event, ContentType).

-spec publish_control_transfer/2 :: (ne_binary(), api_terms()) -> 'ok'.
-spec publish_control_transfer/3 :: (ne_binary(), api_terms(), ne_binary()) -> 'ok'.
publish_control_transfer(TargetQ, JObj) ->
    publish_control_transfer(TargetQ, JObj, ?DEFAULT_CONTENT_TYPE).
publish_control_transfer(TargetQ, JObj, ContentType) ->
    {ok, Payload} = wh_api:prepare_api_payload(JObj, ?CALL_CONTROL_TRANSFER_VALUES, fun ?MODULE:control_transfer/1),
    amqp_util:targeted_publish(TargetQ, Payload, ContentType).

-spec publish_controller_queue/2 :: (ne_binary(), api_terms()) -> 'ok'.
-spec publish_controller_queue/3 :: (ne_binary(), api_terms(), ne_binary()) -> 'ok'.
publish_controller_queue(TargetQ, JObj) ->
    publish_controller_queue(TargetQ, JObj, ?DEFAULT_CONTENT_TYPE).
publish_controller_queue(TargetQ, JObj, ContentType) ->
    {ok, Payload} = wh_api:prepare_api_payload(JObj, ?CONTROLLER_QUEUE_VALUES, fun ?MODULE:controller_queue/1),
    amqp_util:targeted_publish(TargetQ, Payload, ContentType).

-spec publish_usurp_control/2 :: (ne_binary(), api_terms()) -> 'ok'.
-spec publish_usurp_control/3 :: (ne_binary(), api_terms(), ne_binary()) -> 'ok'.
publish_usurp_control(CallID, JObj) ->
    publish_usurp_control(CallID, JObj, ?DEFAULT_CONTENT_TYPE).
publish_usurp_control(CallID, JObj, ContentType) ->
    {ok, Payload} = wh_api:prepare_api_payload(JObj, ?CALL_USURP_CONTROL_VALUES, fun ?MODULE:usurp_control/1),
    amqp_util:callevt_publish(CallID, Payload, event, ContentType).

-spec publish_usurp_publisher/2 :: (ne_binary(), api_terms()) -> 'ok'.
-spec publish_usurp_publisher/3 :: (ne_binary(), api_terms(), ne_binary()) -> 'ok'.
publish_usurp_publisher(CallID, JObj) ->
    publish_usurp_publisher(CallID, JObj, ?DEFAULT_CONTENT_TYPE).
publish_usurp_publisher(CallID, JObj, ContentType) ->
    {ok, Payload} = wh_api:prepare_api_payload(JObj, ?PUBLISHER_USURP_CONTROL_VALUES, fun ?MODULE:usurp_publisher/1),
    amqp_util:callevt_publish(CallID, Payload, publisher_usurp, ContentType).

-spec get_status/1 :: (api_terms()) -> ne_binary().
get_status(API) when is_list(API) ->
    props:get_value(<<"Status">>, API);
get_status(API) ->
    wh_json:get_value(<<"Status">>, API).<|MERGE_RESOLUTION|>--- conflicted
+++ resolved
@@ -56,12 +56,8 @@
                                           ,<<"Terminator">>, <<"Disposition">>
                                           ,<<"Hangup-Cause">>, <<"Hangup-Code">> %% Hangup
                                           ,<<"Raw-Application-Name">>, <<"Raw-Application-Data">>
-<<<<<<< HEAD
-                                          ,<<"Length">>, <<"Channel-Call-State">>
-=======
                                           ,<<"Length">>, <<"Silence-Terminated">> %% Record-related
                                           ,<<"Channel-Call-State">>
->>>>>>> 012c5143
                                           ,<<"Fax-Success">>, <<"Fax-Result-Code">>
                                           ,<<"Fax-Result-Text">>, <<"Fax-ECM-Used">>
                                           ,<<"Fax-Transferred-Pages">>, <<"Fax-Total-Pages">>
