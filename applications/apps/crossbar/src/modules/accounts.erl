%%%-------------------------------------------------------------------
%%% @author Karl Anderson <karl@2600hz.org>
%%% @copyright (C) 2011, Karl Anderson
%%% @doc
%%% Account module
%%%
%%% Handle client requests for account documents
%%%
%%% @end
%%% Created : 05 Jan 2011 by Karl Anderson <karl@2600hz.org>
%%%-------------------------------------------------------------------
-module(accounts).

-behaviour(gen_server).

%% API
-export([start_link/0, update_all_accounts/1, replicate_from_accounts/2, 
         replicate_from_account/3, get_db_name/1, get_db_name/2]).

%% gen_server callbacks
-export([init/1, handle_call/3, handle_cast/2, handle_info/2,
	 terminate/2, code_change/3]).

-include("../../include/crossbar.hrl").

-define(SERVER, ?MODULE).

-define(ACCOUNTS_DB, <<"crossbar%2Faccounts">>).
-define(VIEW_FILE, <<"views/accounts.json">>).
-define(VIEW_SUMMARY, <<"accounts/listing_by_id">>).

-define(AGG_DB, <<"crossbar/accounts">>).
-define(AGG_FILTER, <<"accounts/export">>).
-define(AGG_VIEW_FILE, <<"views/agg_accounts.json">>).
-define(AGG_VIEW_SUMMARY, <<"accounts/listing_by_id">>).
-define(AGG_VIEW_PARENT, <<"accounts/listing_by_parent">>).
-define(AGG_VIEW_CHILDREN, <<"accounts/listing_by_children">>).
-define(AGG_VIEW_DESCENDANTS, <<"accounts/listing_by_descendants">>).

%%%===================================================================
%%% API
%%%===================================================================

%%--------------------------------------------------------------------
%% @doc
%% Starts the server
%%
%% @spec start_link() -> {ok, Pid} | ignore | {error, Error}
%% @end
%%--------------------------------------------------------------------
start_link() ->
    gen_server:start_link({local, ?SERVER}, ?MODULE, [], []).

%%--------------------------------------------------------------------
%% @doc
%% Update a document in each crossbar account database with the
%% file contents.  This is intended for _design docs....
%%
%% @spec update_all_accounts() -> ok | error
%% @end
%%--------------------------------------------------------------------
-spec(update_all_accounts/1 :: (File :: binary()) -> no_return()).
update_all_accounts(File) ->
<<<<<<< HEAD
    case crossbar_doc:load_view(?VIEW_LIST, [], #cb_context{db_name=?ACCOUNTS_DB}) of
        #cb_context{resp_status=success, doc=Doc} ->
	    lists:foreach(fun(Account) ->                                  
				  DbName = get_db_name(whapps_json:get_value(["id"], Account)),
				  case couch_mgr:update_doc_from_file(DbName, crossbar, File) of
				      {error, _} ->
					  couch_mgr:load_doc_from_file(DbName, crossbar, File);
				      {ok, _} -> ok
				  end
			  end, Doc);
        _Else ->
            error
    end.
=======
    {ok, Databases} = couch_mgr:db_info(),
    lists:foreach(fun(ClientDb) ->
                          DbName = get_db_name(ClientDb, encoded),
                          case couch_mgr:update_doc_from_file(DbName, crossbar, File) of
                              {error, _} ->
                                  couch_mgr:load_doc_from_file(DbName, crossbar, File);
                              {ok, _} -> ok
                          end
                  end, [Db || Db <- Databases, fun(<<"crossbar/clients", _/binary>>) -> true; (_) -> false end(Db)]).

%%--------------------------------------------------------------------
%% @public
%% @doc
%% @end
%%--------------------------------------------------------------------
-spec(replicate_from_accounts/2 :: (TargetDb :: binary(), FilterDoc :: binary()) -> ok | error).
replicate_from_accounts(TargetDb, FilterDoc) when is_binary(FilterDoc) ->
    {ok, Databases} = couch_mgr:db_info(),
    BaseReplicate = [{<<"target">>, TargetDb}
                     ,{<<"filter">>, FilterDoc}
                     ,{<<"create_target">>, true}
                     ,{<<"continuous">>, true}
                    ],
    lists:foreach(fun(SourceDb) ->
                          logger:format_log(info, "Replicate ~p to ~p using filter ~p", [SourceDb, TargetDb, FilterDoc]),
                          couch_mgr:db_replicate([{<<"source">>, SourceDb} | BaseReplicate])
                  end, [Db || Db <- Databases, fun(<<"crossbar/clients", _/binary>>) -> true; (_) -> false end(Db)]).
>>>>>>> 9ca982b2


%%--------------------------------------------------------------------
%% @public
%% @doc
%% @end
%%--------------------------------------------------------------------
-spec(replicate_from_account/3 :: (SourceDb :: binary(), TargetDb :: binary(), FilterDoc :: binary()) -> no_return()).
replicate_from_account(SourceDb, TargetDb, FilterDoc) ->
    BaseReplicate = [{<<"source">>, get_db_name(SourceDb, unencoded)}
		     ,{<<"target">>, TargetDb}
		     ,{<<"filter">>, FilterDoc}
                     ,{<<"create_target">>, true}
                     ,{<<"continuous">>, true}
		    ],
    logger:format_log(info, "Replicate ~p to ~p using filter ~p", [get_db_name(SourceDb, unencoded), TargetDb, FilterDoc]),
    couch_mgr:db_replicate(BaseReplicate).

%%%===================================================================
%%% gen_server callbacks
%%%===================================================================

%%--------------------------------------------------------------------
%% @private
%% @doc
%% Initializes the server
%%
%% @spec init(Args) -> {ok, State} |
%%                     {ok, State, Timeout} |
%%                     ignore |
%%                     {stop, Reason}
%% @end
%%--------------------------------------------------------------------
init(_) ->
    {ok, ok, 0}.

%%--------------------------------------------------------------------
%% @private
%% @doc
%% Handling call messages
%%
%% @spec handle_call(Request, From, State) ->
%%                                   {reply, Reply, State} |
%%                                   {reply, Reply, State, Timeout} |
%%                                   {noreply, State} |
%%                                   {noreply, State, Timeout} |
%%                                   {stop, Reason, Reply, State} |
%%                                   {stop, Reason, State}
%% @end
%%--------------------------------------------------------------------
handle_call(_Request, _From, State) ->
    {reply, ok, State}.

%%--------------------------------------------------------------------
%% @private
%% @doc
%% Handling cast messages
%%
%% @spec handle_cast(Msg, State) -> {noreply, State} |
%%                                  {noreply, State, Timeout} |
%%                                  {stop, Reason, State}
%% @end
%%--------------------------------------------------------------------
handle_cast(_Msg, State) ->
    {noreply, State}.

%%--------------------------------------------------------------------
%% @private
%% @doc
%% Handling all non call/cast messages
%%
%% @spec handle_info(Info, State) -> {noreply, State} |
%%                                   {noreply, State, Timeout} |
%%                                   {stop, Reason, State}
%% @end
%%--------------------------------------------------------------------
handle_info({binding_fired, Pid, <<"v1_resource.allowed_methods.accounts">>, Payload}, State) ->
    spawn(fun() ->
		  {Result, Payload1} = allowed_methods(Payload),
                  Pid ! {binding_result, Result, Payload1}
	  end),
    {noreply, State};

handle_info({binding_fired, Pid, <<"v1_resource.resource_exists.accounts">>, Payload}, State) ->
    spawn(fun() ->
		  {Result, Payload1} = resource_exists(Payload),
                  Pid ! {binding_result, Result, Payload1}
	  end),
    {noreply, State};

handle_info({binding_fired, Pid, <<"v1_resource.validate.accounts">>, [RD, #cb_context{req_nouns=[{<<"accounts">>, _}]}=Context | Params]}, State) ->
    spawn(fun() ->                  
		  crossbar_util:binding_heartbeat(Pid),
                  %% Do all of our prep-work out of the agg db
                  %% later we will switch to save to the client db
		  Context1 = validate(Params, Context#cb_context{db_name=?ACCOUNTS_DB}),
		  Pid ! {binding_result, true, [RD, Context1, Params]}
	  end),
    {noreply, State};

handle_info({binding_fired, Pid, <<"v1_resource.validate.accounts">>, [RD, Context | Params]}, State) ->
    spawn(fun() ->
		      Context1 = load_account_db(Params, Context),
		      Pid ! {binding_result, true, [RD, Context1, Params]}
	 end),
    {noreply, State};

handle_info({binding_fired, Pid, <<"v1_resource.execute.post.accounts">>, [RD, Context | [AccountId, <<"parent">>]=Params]}, State) ->
   spawn(fun() ->
                  crossbar_util:binding_heartbeat(Pid),
                  case crossbar_doc:save(Context#cb_context{db_name=get_db_name(AccountId, encoded)}) of
                      #cb_context{resp_status=success}=Context1 ->
                          Pid ! {binding_result, true, [RD, Context1#cb_context{resp_data={struct, []}}, Params]};
                      Else ->
                          Pid ! {binding_result, true, [RD, Else, Params]}
                  end
	  end),
    {noreply, State};

handle_info({binding_fired, Pid, <<"v1_resource.execute.post.accounts">>, [RD, Context | [AccountId]=Params]}, State) ->
    spawn(fun() ->
                  crossbar_util:binding_heartbeat(Pid),
                  Context1 = crossbar_doc:save(Context#cb_context{db_name=get_db_name(AccountId, encoded)}),
                  Pid ! {binding_result, true, [RD, Context1, Params]}
	  end),
    {noreply, State};

handle_info({binding_fired, Pid, <<"v1_resource.execute.put.accounts">>, [RD, #cb_context{doc=Doc, resp_headers=RHs}=Context | Params]}, State) ->
    spawn(fun() ->
                  DbName = get_db_name(couch_mgr:get_uuid(), encoded),
                  case couch_mgr:db_create(DbName) of
                      false ->
                          logger:format_log(error, "ACCOUNTS(~p): Failed to create database: ~p", [self(), DbName]),
                          Pid ! {binding_result, true, [RD, crossbar_util:response_db_fatal(Context), Params]};

                      true ->
                          logger:format_log(info, "ACCOUNTS(~p): Created DB for account id ~p", [self(), get_db_name(DbName, raw)]),
                          JObj = whapps_json:set_value(<<"_id">>, get_db_name(DbName, raw), Doc),
                          case crossbar_doc:save(Context#cb_context{db_name=DbName, doc=JObj}) of
                              #cb_context{resp_status=success}=Context1 ->                              
                                  Pid ! {binding_result, true, [RD, Context1#cb_context{resp_data=[]
                                                                                       ,resp_headers=[{"Location", get_db_name(DbName, raw)} | RHs]
                                                                                      }, Params]},
                                  couch_mgr:load_doc_from_file(DbName, crossbar, ?VIEW_FILE),
                                  Responses = crossbar_bindings:map(<<"account.created">>, DbName),
                                  [couch_mgr:load_doc_from_file(DbName, crossbar, File) || {true, File} <- crossbar_bindings:succeeded(Responses)],
                                  replicate_from_account(get_db_name(DbName, unencoded), ?AGG_DB, ?AGG_FILTER);
                              Else ->
                                  logger:format_log(info, "ACCTS(~p): Other PUT resp: ~p: ~p~n", [Else#cb_context.resp_status, Else#cb_context.doc]),
                                  Pid ! {binding_result, true, [RD, Else, Params]}
                          end
                  end
	  end),
    {noreply, State};

%handle_info({binding_fired, Pid, <<"v1_resource.execute.delete.accounts">>, [RD, #cb_context{doc=Doc}=Context | [_, <<"parent">>]=Params]}, State) ->
%    %%spawn(fun() ->
%                  Doc1 = crossbar_util:set_json_values(<<"pvt_tree">>, [], Doc),
%                  Context1 = crossbar_doc:save(Context#cb_context{db_name=?AGG_DB, doc=Doc1}),
%                  Pid ! {binding_result, true, [RD, Context1, Params]},
%	%%  end),
%    {noreply, State};
%
%handle_info({binding_fired, Pid, <<"v1_resource.execute.delete.accounts">>, [RD, Context | Params]}, State) ->
%    spawn(fun() ->
%                  Context1 = crossbar_doc:delete(Context),
%                  Pid ! {binding_result, true, [RD, Context1, Params]}
%	  end),
%    {noreply, State};

handle_info({binding_fired, Pid, _, Payload}, State) ->
    Pid ! {binding_result, false, Payload},
    {noreply, State};

handle_info(timeout, State) ->
    bind_to_crossbar(),
<<<<<<< HEAD
    case couch_mgr:update_doc_from_file(?ACCOUNTS_DB, crossbar, ?VIEW_FILE) of
        {error, _} ->
            couch_mgr:load_doc_from_file(?ACCOUNTS_DB, crossbar, ?VIEW_FILE);
        {ok, _} -> ok
    end,
=======
    couch_mgr:db_create(?ACCOUNTS_DB),
    case couch_mgr:update_doc_from_file(?ACCOUNTS_DB, crossbar, ?AGG_VIEW_FILE) of
        {error, _} ->
            couch_mgr:load_doc_from_file(?ACCOUNTS_DB, crossbar, ?AGG_VIEW_FILE);
        {ok, _} -> ok
    end,
    update_all_accounts(?VIEW_FILE),
    replicate_from_accounts(?AGG_DB, ?AGG_FILTER),
>>>>>>> 9ca982b2
    {noreply, State};

handle_info(_Info, State) ->
    logger:format_log(info, "ACCOUNTS(~p): unhandled info ~p~n", [self(), _Info]),
    {noreply, State}.

%%--------------------------------------------------------------------
%% @private
%% @doc
%% This function is called by a gen_server when it is about to
%% terminate. It should be the opposite of Module:init/1 and do any
%% necessary cleaning up. When it returns, the gen_server terminates
%% with Reason. The return value is ignored.
%%
%% @spec terminate(Reason, State) -> void()
%% @end
%%--------------------------------------------------------------------
terminate(_Reason, _State) ->
    ok.

%%--------------------------------------------------------------------
%% @private
%% @doc
%% Convert process state when code is changed
%%
%% @spec code_change(OldVsn, State, Extra) -> {ok, NewState}
%% @end
%%--------------------------------------------------------------------
code_change(_OldVsn, State, _Extra) ->
    {ok, State}.

%%%===================================================================
%%% Internal functions
%%%===================================================================
%%--------------------------------------------------------------------
%% @private
%% @doc
%% This function binds this server to the crossbar bindings server,
%% for the keys we need to consume.
%% @end
%%--------------------------------------------------------------------
-spec(bind_to_crossbar/0 :: () ->  no_return()).
bind_to_crossbar() ->
    _ = crossbar_bindings:bind(<<"v1_resource.allowed_methods.accounts">>),
    _ = crossbar_bindings:bind(<<"v1_resource.resource_exists.accounts">>),
    _ = crossbar_bindings:bind(<<"v1_resource.validate.accounts">>),
    crossbar_bindings:bind(<<"v1_resource.execute.#.accounts">>).

%%--------------------------------------------------------------------
%% @private
%% @doc
%% This function determines the verbs that are appropriate for the
%% given Nouns.  IE: '/accounts/' can only accept GET and PUT
%%
%% Failure here returns 405
%% @end
%%--------------------------------------------------------------------
-spec(allowed_methods/1 :: (Paths :: list()) -> tuple(boolean(), http_methods())).
allowed_methods([]) ->
    {true, ['GET', 'PUT']};
allowed_methods([_]) ->
    {true, ['GET', 'POST', 'DELETE']};
allowed_methods([_, <<"parent">>]) ->
    {true, ['GET', 'POST', 'DELETE']};
allowed_methods([_, Path]) ->
    Valid = lists:member(Path, [<<"ancestors">>, <<"children">>, <<"descendants">>, <<"siblings">>]),
    {Valid, ['GET']};
allowed_methods(_) ->
    {false, []}.

%%--------------------------------------------------------------------
%% @private
%% @doc
%% This function determines if the provided list of Nouns are valid.
%%
%% Failure here returns 404
%% @end
%%--------------------------------------------------------------------
-spec(resource_exists/1 :: (Paths :: list()) -> tuple(boolean(), [])).
resource_exists([]) ->
    {true, []};
resource_exists([_]) ->
    {true, []};
resource_exists([_, Path]) ->
    Valid = lists:member(Path, [<<"parent">>, <<"ancestors">>, <<"children">>, <<"descendants">>, <<"siblings">>]),
    {Valid, []};
resource_exists(_) ->
    {false, []}.

%%--------------------------------------------------------------------
%% @private
%% @doc
%% This function determines if the parameters and content are correct
%% for this request
%%
%% Failure here returns 400
%% @end
%%--------------------------------------------------------------------
-spec(validate/2 :: (Params :: list(), Context :: #cb_context{}) -> #cb_context{}).
validate([], #cb_context{req_verb = <<"get">>}=Context) ->
    load_account_summary([], Context);
validate([], #cb_context{req_verb = <<"put">>}=Context) ->
    create_account(Context);
validate([DocId], #cb_context{req_verb = <<"get">>}=Context) ->
    load_account(DocId, Context);
validate([DocId], #cb_context{req_verb = <<"post">>}=Context) ->
    update_account(DocId, Context);
validate([DocId], #cb_context{req_verb = <<"delete">>}=Context) ->
    load_account(DocId, Context);
validate([DocId, <<"parent">>], #cb_context{req_verb = <<"get">>}=Context) ->
    load_parent(DocId, Context);
validate([DocId, <<"parent">>], #cb_context{req_verb = <<"post">>}=Context) ->
    update_parent(DocId, Context);
validate([DocId, <<"parent">>], #cb_context{req_verb = <<"delete">>}=Context) ->
    load_account(DocId, Context);
validate([DocId, <<"children">>], #cb_context{req_verb = <<"get">>}=Context) ->
    load_children(DocId, Context);
validate([DocId, <<"descendants">>], #cb_context{req_verb = <<"get">>}=Context) ->
    load_descendants(DocId, Context);
validate([DocId, <<"siblings">>], #cb_context{req_verb = <<"get">>}=Context) ->
    load_siblings(DocId, Context);
validate(_, Context) ->
    crossbar_util:response_faulty_request(Context).

%%--------------------------------------------------------------------
%% @private
%% @doc
%% Attempt to load list of accounts, each summarized.  Or a specific
%% account summary.
%% @end
%%--------------------------------------------------------------------
-spec(load_account_summary/2 :: (DocId :: binary() | [], Context :: #cb_context{}) -> #cb_context{}).
load_account_summary([], Context) ->
    crossbar_doc:load_view(?VIEW_SUMMARY, [], Context, fun normalize_view_results/2);
load_account_summary(DocId, Context) ->
    crossbar_doc:load_view(?AGG_VIEW_SUMMARY, [
         {<<"startkey">>, [DocId]}
        ,{<<"endkey">>, [DocId, {struct, []}]}
    ], Context, fun normalize_view_results/2).

%%--------------------------------------------------------------------
%% @private
%% @doc
%% Create a new account document with the data provided, if it is valid
%% @end
%%--------------------------------------------------------------------
-spec(create_account/1 :: (Context :: #cb_context{}) -> #cb_context{}).
create_account(#cb_context{req_data=Data}=Context) ->
    case is_valid_doc(Data) of
        {false, Fields} ->
            crossbar_util:response_invalid_data(Fields, Context);
        {true, []} ->
            Context#cb_context{
	      doc=set_private_fields(Data)
	      ,resp_status=success
	     }
    end.
		
%%--------------------------------------------------------------------
%% @private
%% @doc
%% Load an account document from the database
%% @end
%%--------------------------------------------------------------------
-spec(load_account/2 :: (DocId :: binary(), Context :: #cb_context{}) -> #cb_context{}).
load_account(DocId, Context) ->
    crossbar_doc:load(DocId, Context).

%%--------------------------------------------------------------------
%% @private
%% @doc
%% Update an existing account document with the data provided, if it is
%% valid
%% @end
%%--------------------------------------------------------------------
-spec(update_account/2 :: (DocId :: binary(), Context :: #cb_context{}) -> #cb_context{}).
update_account(DocId, #cb_context{req_data=Data}=Context) ->
    case is_valid_doc(Data) of
        {false, Fields} ->
            crossbar_util:response_invalid_data(Fields, Context);
        {true, []} ->
            crossbar_doc:load_merge(DocId, Data, Context)
    end.

%%--------------------------------------------------------------------
%% @private
%% @doc
%% Attempt to load a summary of the parent of the account
%% @end
%%--------------------------------------------------------------------
-spec(load_parent/2 :: (DocId :: binary(), Context :: #cb_context{}) -> #cb_context{}).
load_parent(DocId, Context) ->
    View =
        crossbar_doc:load_view(?AGG_VIEW_PARENT, [
             {<<"startkey">>, DocId}
            ,{<<"endkey">>, DocId}
        ], Context),
    case View#cb_context.doc of
        [JObj|_] ->
            Parent = whapps_json:get_value([<<"value">>, <<"id">>], JObj),
            load_account_summary(Parent, Context);
        _Else ->
            crossbar_util:response_bad_identifier(DocId, Context)
    end.

%%--------------------------------------------------------------------
%% @private
%% @doc
%% Update the tree with a new parent, cascading when necessary, if the
%% new parent is valid
%% @end
%%--------------------------------------------------------------------
-spec(update_parent/2 :: (DocId :: binary(), Context :: #cb_context{}) -> #cb_context{}).
update_parent(DocId, #cb_context{req_data=Data}=Context) ->
    case is_valid_parent(Data) of
        %% {false, Fields} ->
        %%     crossbar_util:response_invalid_data(Fields, Context);
        {true, []} ->
            %% OMGBBQ! NO CHECKS FOR CYCLIC REFERENCES WATCH OUT!
            ParentId = props:get_value(<<"parent">>, element(2, Data)),
            update_tree(DocId, ParentId, Context)
    end.

%%--------------------------------------------------------------------
%% @private
%% @doc
%% Load a summary of the children of this account
%% @end
%%--------------------------------------------------------------------
-spec(load_children/2 :: (DocId :: binary(), Context :: #cb_context{}) -> #cb_context{}).
load_children(DocId, Context) ->
    crossbar_doc:load_view(?AGG_VIEW_CHILDREN, [
         {<<"startkey">>, [DocId]}
        ,{<<"endkey">>, [DocId, {struct, []}]}
    ], Context, fun normalize_view_results/2).

%%--------------------------------------------------------------------
%% @private
%% @doc
%% Load a summary of the descendants of this account
%% @end
%%--------------------------------------------------------------------
-spec(load_descendants/2 :: (DocId :: binary(), Context :: #cb_context{}) -> #cb_context{}).
load_descendants(DocId, Context) ->
    crossbar_doc:load_view(?AGG_VIEW_DESCENDANTS, [
         {<<"startkey">>, [DocId]}
        ,{<<"endkey">>, [DocId, {struct, []}]}
    ], Context, fun normalize_view_results/2).

%%--------------------------------------------------------------------
%% @private
%% @doc
%% Load a summary of the siblngs of this account
%% @end
%%--------------------------------------------------------------------
-spec(load_siblings/2 :: (DocId :: binary(), Context :: #cb_context{}) -> #cb_context{}).
load_siblings(DocId, Context) ->
    View =
        crossbar_doc:load_view(?AGG_VIEW_PARENT, [
             {<<"startkey">>, DocId}
            ,{<<"endkey">>, DocId}
        ], Context),
    case View#cb_context.doc of
        [JObj|_] ->
            Parent = whapps_json:get_value([<<"value">>, <<"id">>], JObj),
            load_children(Parent, Context);
        _Else ->
            crossbar_util:response_bad_identifier(DocId, Context)
    end.

%%--------------------------------------------------------------------
%% @private
%% @doc
%% Normalizes the resuts of a view
%% @end
%%--------------------------------------------------------------------
-spec(normalize_view_results/2 :: (JObj :: json_object(), Acc :: json_objects()) -> json_objects()).
normalize_view_results(JObj, Acc) ->
    [whapps_json:get_value(<<"value">>, JObj)|Acc].

%%--------------------------------------------------------------------
%% @private
%% @doc
%%
%% @end
%%--------------------------------------------------------------------
-spec(is_valid_parent/1 :: (JObj :: json_object()) -> tuple(true, [])). %tuple(boolean(), list())).
is_valid_parent({struct, [_]}) ->
    {true, []};
is_valid_parent(_JObj) ->
    {true, []}.

%%--------------------------------------------------------------------
%% @private
%% @doc
%%
%% @end
%%--------------------------------------------------------------------
-spec(is_valid_doc/1 :: (JObj :: json_object()) -> tuple(boolean(), json_objects())).
is_valid_doc(_JObj) ->
    {true, []}.


%%--------------------------------------------------------------------
%% @private
%% @doc
%%
%% @end
%%--------------------------------------------------------------------
-spec(update_tree/3 :: (DocId :: binary(), ParentId :: binary(), Context :: #cb_context{}) -> #cb_context{}).
update_tree(DocId, ParentId, Context) ->
    case crossbar_doc:load(ParentId, Context) of
        #cb_context{resp_status=success, doc=Parent} ->
            Descendants =
                crossbar_doc:load_view(?AGG_VIEW_DESCENDANTS, [
                     {<<"startkey">>, [DocId]}
                    ,{<<"endkey">>, [DocId, {struct, []}]}
                ], Context),
            case Descendants of
                #cb_context{resp_status=success, doc=[]} ->
                    crossbar_util:response_bad_identifier(DocId, Context);
                #cb_context{resp_status=success, doc=Doc}=Context1 ->
                    Tree = whapps_json:get_value(<<"pvt_tree">>, Parent) ++ [ParentId, DocId],
                    Updater = fun(Update, Acc) -> update_doc_tree(Tree, Update, Acc) end,
                    Updates = lists:foldr(Updater, [], Doc),
                    Context1#cb_context{doc=Updates}
            end;
        Else ->
            Else
    end.

%%--------------------------------------------------------------------
%% @private
%% @doc
%%
%% @end
%%--------------------------------------------------------------------
-spec(update_doc_tree/3 :: (ParentTree :: list(), Update :: json_object(), Acc :: json_objects()) -> json_objects()).
update_doc_tree(ParentTree, {struct, Prop}, Acc) ->
    DocId = props:get_value(<<"id">>, Prop),
    ParentId = lists:last(ParentTree),
    case crossbar_doc:load(DocId, #cb_context{db_name=?ACCOUNTS_DB}) of
        #cb_context{resp_status=success, doc=Doc} ->
            Tree = whapps_json:get_value(<<"pvt_tree">>, Doc),
            SubTree =
                case lists:dropwhile(fun(E)-> E =/= ParentId end, Tree) of
                    [] -> [];
                    List -> lists:nthtail(1,List)
                end,
            [whapps_json:set_value(<<"pvt_tree">>, [E || E <- ParentTree ++ SubTree, E =/= DocId], Doc) | Acc];
        _Else ->
            Acc
    end;
update_doc_tree(_ParentTree, _Object, Acc) ->
    Acc.

%%--------------------------------------------------------------------
%% @private
%% @doc
%% This function returns the private fields to be added to a new account
%% document
%% @end
%%--------------------------------------------------------------------
-spec(set_private_fields/1 :: (JObj :: json_object()) -> json_object()).
set_private_fields(JObj) ->    
    JObj1 = whapps_json:set_value(<<"pvt_type">>, <<"account">>, JObj),
    JObj2 = whapps_json:set_value(<<"pvt_tree">>, [], JObj1),
    set_api_keys(JObj2).

%%--------------------------------------------------------------------
%% @private
%% @doc
%% This function returns the private fields to be added to a new account
%% document
%% @end
%%--------------------------------------------------------------------
-spec(set_api_keys/1 :: (JObj :: json_object()) -> json_object()).
set_api_keys(JObj) ->
    whapps_json:set_value(<<"pvt_api_key">>, whistle_util:to_binary(whistle_util:to_hex(crypto:rand_bytes(32))), JObj).

%%--------------------------------------------------------------------
%% @private
%% @doc
%% This function will verify an account id is valid, and if so return
%% the name of the account database
%% @end
%%--------------------------------------------------------------------
-spec(get_db_name/1 :: (DocId :: list(binary()) | json_object() | binary()) -> binary()).
get_db_name(Doc) -> get_db_name(Doc, unencoded).

-spec(get_db_name/2 :: (DocId :: list(binary()) | binary() | json_object(), Encoded :: unencoded | encoded | raw) -> binary()).
get_db_name({struct, _}=Doc, Encoded) ->
    get_db_name([whapps_json:get_value(["_id"], Doc)], Encoded);
get_db_name([DocId], Encoded) when is_binary(DocId) ->
    get_db_name(DocId, Encoded);
get_db_name(<<"crossbar/clients/", _/binary>>=DbName, unencoded) ->
    DbName;
get_db_name(<<"crossbar%2Fclients%2F", _/binary>>=DbName, unencoded) ->
    binary:replace(DbName, <<"%2F">>, <<"/">>, [global]);
get_db_name(DocId, unencoded) when is_binary(DocId) ->
    [Id1, Id2, Id3, Id4 | IdRest] = whistle_util:to_list(DocId),
    whistle_util:to_binary(["crossbar/clients/", Id1, Id2, $/, Id3, Id4, $/, IdRest]);
get_db_name("crossbar/clients" ++ _ = DbName, unencoded) ->
    DbName;
get_db_name(<<"crossbar%2Fclients%2F", _/binary>>=DbName, encoded) ->
    DbName;
get_db_name(<<"crossbar/clients/", _/binary>>=DbName, encoded) ->
    binary:replace(DbName, <<"/">>, <<"%2F">>, [global]);
get_db_name(DocId, encoded) when is_binary(DocId) ->
    [Id1, Id2, Id3, Id4 | IdRest] = whistle_util:to_list(DocId),
    whistle_util:to_binary(["crossbar%2Fclients%2F", Id1, Id2, "%2F", Id3, Id4, "%2F", IdRest]);
get_db_name("crossbar%2Fclients" ++ _ = DbName, encoded) ->
    DbName;
get_db_name(<<"crossbar%2Fclients%2F", DocId/binary>>, raw) ->
    binary:replace(DocId, <<"%2F">>, <<>>, [global]);
get_db_name(<<"crossbar/clients/", DocId/binary>>, raw) ->
    binary:replace(DocId, <<"/">>, <<>>, [global]).


%%--------------------------------------------------------------------
%% @private
%% @doc
%% This function will attempt to load the context with the db name of
%% for this account
%% @end
%%--------------------------------------------------------------------
-spec(load_account_db/2 :: (DocId :: list(binary()) | json_object(), #cb_context{}) -> #cb_context{}).
load_account_db(DocId, Context)->
    DbName = get_db_name(DocId, encoded),
    logger:format_log(info, "Account determined that db name ~p", [DbName]),
    case couch_mgr:db_exists(DbName) of
        false ->
            Context#cb_context{
                 db_name = undefined
                ,account_id = undefined
            };
        true ->
            Context#cb_context{
                db_name = DbName
               ,account_id = DocId
            }
    end.<|MERGE_RESOLUTION|>--- conflicted
+++ resolved
@@ -61,21 +61,6 @@
 %%--------------------------------------------------------------------
 -spec(update_all_accounts/1 :: (File :: binary()) -> no_return()).
 update_all_accounts(File) ->
-<<<<<<< HEAD
-    case crossbar_doc:load_view(?VIEW_LIST, [], #cb_context{db_name=?ACCOUNTS_DB}) of
-        #cb_context{resp_status=success, doc=Doc} ->
-	    lists:foreach(fun(Account) ->                                  
-				  DbName = get_db_name(whapps_json:get_value(["id"], Account)),
-				  case couch_mgr:update_doc_from_file(DbName, crossbar, File) of
-				      {error, _} ->
-					  couch_mgr:load_doc_from_file(DbName, crossbar, File);
-				      {ok, _} -> ok
-				  end
-			  end, Doc);
-        _Else ->
-            error
-    end.
-=======
     {ok, Databases} = couch_mgr:db_info(),
     lists:foreach(fun(ClientDb) ->
                           DbName = get_db_name(ClientDb, encoded),
@@ -103,7 +88,6 @@
                           logger:format_log(info, "Replicate ~p to ~p using filter ~p", [SourceDb, TargetDb, FilterDoc]),
                           couch_mgr:db_replicate([{<<"source">>, SourceDb} | BaseReplicate])
                   end, [Db || Db <- Databases, fun(<<"crossbar/clients", _/binary>>) -> true; (_) -> false end(Db)]).
->>>>>>> 9ca982b2
 
 
 %%--------------------------------------------------------------------
@@ -280,13 +264,6 @@
 
 handle_info(timeout, State) ->
     bind_to_crossbar(),
-<<<<<<< HEAD
-    case couch_mgr:update_doc_from_file(?ACCOUNTS_DB, crossbar, ?VIEW_FILE) of
-        {error, _} ->
-            couch_mgr:load_doc_from_file(?ACCOUNTS_DB, crossbar, ?VIEW_FILE);
-        {ok, _} -> ok
-    end,
-=======
     couch_mgr:db_create(?ACCOUNTS_DB),
     case couch_mgr:update_doc_from_file(?ACCOUNTS_DB, crossbar, ?AGG_VIEW_FILE) of
         {error, _} ->
@@ -295,7 +272,6 @@
     end,
     update_all_accounts(?VIEW_FILE),
     replicate_from_accounts(?AGG_DB, ?AGG_FILTER),
->>>>>>> 9ca982b2
     {noreply, State};
 
 handle_info(_Info, State) ->
