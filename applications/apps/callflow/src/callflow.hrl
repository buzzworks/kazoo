-include("../../../src/whistle_types.hrl").
-include("../../../src/whistle_amqp.hrl").
-include("../include/amqp_client/include/amqp_client.hrl").

-define ( CALLFLOW_DB, "callflow" ).

-record (cf_call, {
<<<<<<< HEAD
             amqp_h = <<>> :: binary()                             %% The AMPQ host the ctrl_q and bdst_q exist in
=======
             amqp_h = <<>> :: binary()                            %% The AMPQ host the ctrl_q and bdst_q exist in
>>>>>>> 46586240
            ,ctrl_q = <<>> :: binary()                            %% The control queue for this request
            ,bdst_q = <<>> :: binary()                            %% The broadcast queue the request was recieved on
            ,call_id = <<>> :: binary()                           %% The call-id of this request
            ,cf_pid = undefined :: pid() | undefined              %% PID of the callflow tree processor, who we should pass control back to
<<<<<<< HEAD
            ,route_request = undefined :: proplist() | undefined %% The initial route request that spawned this call flow
=======
            ,route_request = undefined :: proplist() | undefined  %% The initial route request that spawned this call flow
>>>>>>> 46586240
           }).<|MERGE_RESOLUTION|>--- conflicted
+++ resolved
@@ -5,18 +5,10 @@
 -define ( CALLFLOW_DB, "callflow" ).
 
 -record (cf_call, {
-<<<<<<< HEAD
-             amqp_h = <<>> :: binary()                             %% The AMPQ host the ctrl_q and bdst_q exist in
-=======
              amqp_h = <<>> :: binary()                            %% The AMPQ host the ctrl_q and bdst_q exist in
->>>>>>> 46586240
             ,ctrl_q = <<>> :: binary()                            %% The control queue for this request
             ,bdst_q = <<>> :: binary()                            %% The broadcast queue the request was recieved on
             ,call_id = <<>> :: binary()                           %% The call-id of this request
             ,cf_pid = undefined :: pid() | undefined              %% PID of the callflow tree processor, who we should pass control back to
-<<<<<<< HEAD
-            ,route_request = undefined :: proplist() | undefined %% The initial route request that spawned this call flow
-=======
             ,route_request = undefined :: proplist() | undefined  %% The initial route request that spawned this call flow
->>>>>>> 46586240
            }).