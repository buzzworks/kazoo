--- conflicted
+++ resolved
@@ -218,12 +218,7 @@
 	    AcctID = Flags#route_flags.account_doc_id, % don't lose the old account, in case of a failover route
 
 	    %% if an outbound was re-routed as inbound, diverted_account_doc_id won't be <<>>; otherwise, when the CDR is received, nothing really happens
-
-<<<<<<< HEAD
-	    %% try to reserve a trunk for this leg, and release the trunk if failover was configured
-=======
 	    %% try to reserve a trunk for this leg
->>>>>>> bccf8c84
 	    ts_acctmgr:release_trunk(OtherAcctID, Flags#route_flags.callid),
 	    ts_acctmgr:reserve_trunk(OtherAcctID, OtherCallID),
 	    ts_call_sup:start_proc([OtherCallID
