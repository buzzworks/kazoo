{erl_opts, [{d, debug}
            ,{d, test, true}
	    ,debug_info
	   ]}. % uncomment to get debug messages, remove debug_info for production
{dialyzer_opts, [{warnings, [unmatched_returns, race_conditions, error_handling, underspecs]}]}.
{lib_dirs, ["../lib", "apps/"]}.
{sub_dirs, ["../lib/whistle-1.0.0", "../lib/whistle_amqp-1.0.0", "../lib/whistle_couch-1.0.0"
	    ,"apps/cdr", "apps/hangups", "apps/trunkstore", "apps/dth", "apps/stepswitch"
	    ,"apps/registrar", "apps/crossbar", "apps/callflow", "apps/media_mgr", "apps/notify"
<<<<<<< HEAD
	    ,"apps/conference", "apps/jonny5", "apps/hotornot"
           ,"apps/voxeo"
=======
	    ,"apps/conference", "apps/jonny5", "apps/hotornot", "apps/webhooks"
%           ,"apps/voxeo"
>>>>>>> 043fbab1
	   ]}.
{cover_enabled, true}.<|MERGE_RESOLUTION|>--- conflicted
+++ resolved
@@ -7,12 +7,6 @@
 {sub_dirs, ["../lib/whistle-1.0.0", "../lib/whistle_amqp-1.0.0", "../lib/whistle_couch-1.0.0"
 	    ,"apps/cdr", "apps/hangups", "apps/trunkstore", "apps/dth", "apps/stepswitch"
 	    ,"apps/registrar", "apps/crossbar", "apps/callflow", "apps/media_mgr", "apps/notify"
-<<<<<<< HEAD
 	    ,"apps/conference", "apps/jonny5", "apps/hotornot"
-           ,"apps/voxeo"
-=======
-	    ,"apps/conference", "apps/jonny5", "apps/hotornot", "apps/webhooks"
-%           ,"apps/voxeo"
->>>>>>> 043fbab1
 	   ]}.
 {cover_enabled, true}.