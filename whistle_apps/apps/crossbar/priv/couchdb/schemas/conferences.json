{
   "_id":"conferences",
   "$schema":"http://json-schema.org/draft-03/schema#",
   "id":"http://json-schema.org/draft-03/schema#",
   "description":"Schema for conferences",
   "properties":{
      "name":{
         "name":"Name",
         "description":"A friendly name for the conference",
         "required":"true",
         "type":"string",
         "minLength":1,
         "maxLength":128
      },
      "member":{
         "description":"Defines the discovery properties for a member",
         "type":"object",
         "properties":{
            "pins":{
               "name":"Pins (member)",
               "description":"Defines the pin number(s) for members",
               "type":"array",
               "items":[
                  {
                     "type":"string"
                  }
               ],
               "default":[

               ]
            },
            "numbers":{
               "name":"Numbers (member)",
               "description":"Defines the conference number(s) for members",
               "type":"array",
               "items":[
                  {
                     "type":"string"
                  }
               ],
               "default":[

               ]
            },
            "join_muted":{
               "name":"Join Muted (member)",
               "description":"Determines if a member will join muted",
               "type":"boolean",
               "default":true
            },
            "join_deaf":{
               "name":"Join Deaf (member)",
               "description":"Determines if a member will join deaf",
               "type":"boolean",
               "default":false
            },
            "play_name":{
               "name":"Play Name (member)",
               "description":"Determines if a member should be prompted to record their name on entry for later playback",
               "type":"boolean",
               "default":false
            }
         },
         "default":{

         }
      },
      "moderator":{
         "description":"Defines the discovery properties for a moderator",
         "type":"object",
         "properties":{
            "pins":{
               "name":"Pins (moderator)",
               "description":"Defines the pin number(s) for moderators",
               "type":"array",
               "items":[
                  {
                     "type":"string"
                  }
               ],
               "default":[

               ]
            },
            "numbers":{
               "name":"Numbers (moderator)",
               "description":"Defines the conference number(s) for moderators",
               "type":"array",
               "items":[
                  {
                     "type":"string"
                  }
               ],
               "default":[

               ]
            },
            "join_muted":{
               "name":"Join Muted (moderator)",
               "description":"Determines if a moderator will join muted",
               "type":"boolean",
               "default":false
            },
            "join_deaf":{
               "name":"Join Deaf (moderator)",
               "description":"Determines if a moderator will join deaf",
               "type":"boolean",
               "default":false
            }
         },
         "default":{

         }
      },
      "conference_numbers":{
         "description":"Defines conference numbers that can be used by members or moderators",
         "type":"array",
<<<<<<< HEAD
         "name":"Coference Numbers",
=======
         "name":"Conference Numbers",
>>>>>>> 012c5143
         "items":[
            {
               "type":"string"
            }
         ],
         "default":[

         ]
      },
      "require_moderator":{
         "name":"Required Moderator",
         "description":"Determines if a moderator is required before the conference will begin",
         "type":"boolean",
         "default":false
      },
      "wait_for_moderator":{
         "name":"Wait For Moderator",
         "description":"Determines if members are allowed to remain on the line while waiting for a moderator",
         "type":"boolean",
         "default":true
      },
      "max_members":{
         "name":"Max Members",
         "description":"Sets the maximum number of members that can join a conference",
         "type":"integer",
         "minimum":1,
         "default":15
      }
   }
}<|MERGE_RESOLUTION|>--- conflicted
+++ resolved
@@ -115,11 +115,7 @@
       "conference_numbers":{
          "description":"Defines conference numbers that can be used by members or moderators",
          "type":"array",
-<<<<<<< HEAD
-         "name":"Coference Numbers",
-=======
          "name":"Conference Numbers",
->>>>>>> 012c5143
          "items":[
             {
                "type":"string"
