%%%-------------------------------------------------------------------
%%% @author Karl Anderson <karl@2600hz.org>
%%% @copyright (C) 2011, VoIP INC
%%% @doc
%%% Account module
%%%
%%% Handle client requests for account documents
%%%
%%% @end
%%% Created : 05 Jan 2011 by Karl Anderson <karl@2600hz.org>
%%%-------------------------------------------------------------------
-module(cb_accounts).

%% Bindings API
-export([init/0
         ,allowed_methods/0, allowed_methods/1, allowed_methods/2
         ,resource_exists/0, resource_exists/1, resource_exists/2
         ,validate/1, validate/2, validate/3
         ,put/1, put/2
         ,post/2, post/3
         ,delete/2
        ]).

%% API
-export([create_account/1
         ,get_realm_from_db/1
         ,ensure_parent_set/0
        ]).

-include("../../include/crossbar.hrl").

-define(SERVER, ?MODULE).

-define(ACCOUNTS_CONFIG_CAT, <<(?CONFIG_CAT)/binary, ".accounts">>).

-define(AGG_VIEW_FILE, <<"views/accounts.json">>).
-define(AGG_VIEW_SUMMARY, <<"accounts/listing_by_id">>).
-define(AGG_VIEW_PARENT, <<"accounts/listing_by_parent">>).
-define(AGG_VIEW_CHILDREN, <<"accounts/listing_by_children">>).
-define(AGG_VIEW_DESCENDANTS, <<"accounts/listing_by_descendants">>).
-define(AGG_VIEW_REALM, <<"accounts/listing_by_realm">>).

-define(PVT_TYPE, <<"account">>).

%%%===================================================================
%%% API
%%%===================================================================
-spec get_realm_from_db/1 :: (ne_binary()) -> {'ok', ne_binary()} | {'error', atom()}.
get_realm_from_db(DBName) ->
    Doc = wh_util:format_account_id(DBName, raw),
    case couch_mgr:open_doc(DBName, Doc) of
        {ok, JObj} -> {ok, wh_json:get_value(<<"realm">>, JObj)};
        {error, _}=E -> E
    end.

%% Iterate through all account docs in the accounts DB and ensure each
%% has a parent
-spec ensure_parent_set/0 :: () -> 'ok' | {'error', 'no_accounts' | atom()}.
ensure_parent_set() ->
    case couch_mgr:get_results(?WH_ACCOUNTS_DB, ?AGG_VIEW_REALM, [{<<"include_docs">>, true}]) of
        {ok, []} -> {error, no_accounts};
        {ok, AcctJObjs} ->
            DefaultParentID = find_default_parent(AcctJObjs),

            [ensure_parent_set(DefaultParentID, wh_json:get_value(<<"doc">>, AcctJObj))
             || AcctJObj <- AcctJObjs,
                wh_json:get_value(<<"id">>, AcctJObj) =/= DefaultParentID, % not the default parent

                (Tree = wh_json:get_value([<<"doc">>, <<"pvt_tree">>], AcctJObj)) =:= [] orelse % empty tree (should have at least the parent)
                    Tree =:= <<>> orelse % Tree is an empty string only
                    Tree =:= [""] orelse % Tree is bound in the prior bit, and might be a list of an empty string
                    Tree =:= [<<>>] orelse % Tree is a list of an empty string
                    Tree =:= undefined % if the pvt_tree key doesn't exist
            ];
        {error, _}=E -> E
    end.

-spec ensure_parent_set/2 :: (ne_binary(), wh_json:json_object()) -> 'ok' | #cb_context{}.
ensure_parent_set(DefaultParentID, JObj) ->
    ParentTree = [DefaultParentID, wh_json:get_value(<<"_id">>, JObj)],

<<<<<<< HEAD
    lager:debug("pvt_tree before: ~p after: ~p", [wh_json:get_value(<<"pvt_tree">>, JObj), ParentTree]),
=======
    ?LOG("pvt_tree before: ~p after: ~p", [wh_json:get_value(<<"pvt_tree">>, JObj), ParentTree]),
>>>>>>> ae23e63b

    [JObj1] = update_doc_tree(ParentTree
                              ,wh_json:set_values([{<<"id">>, wh_json:get_value(<<"_id">>, JObj)}
                                                   ,{<<"pvt_tree">>, []}
                                                  ], JObj)
                              ,[]),

    case couch_mgr:save_doc(?WH_ACCOUNTS_DB, JObj1) of
        {ok, _} ->
<<<<<<< HEAD
            lager:debug("saved ~s with updated tree", [wh_json:get_value(<<"_id">>, JObj)]);
        {error, _E} ->
            lager:debug("failed to save ~s with updated tree: ~p", [wh_json:get_value(<<"_id">>, JObj), _E])
=======
            ?LOG("saved ~s with updated tree", [wh_json:get_value(<<"_id">>, JObj)]);
        {error, _E} ->
            ?LOG("failed to save ~s with updated tree: ~p", [wh_json:get_value(<<"_id">>, JObj), _E])
>>>>>>> ae23e63b
    end.

-spec find_default_parent/1 :: (wh_json:json_objects()) -> ne_binary().
find_default_parent(AcctJObjs) ->
    case whapps_config:get(?ACCOUNTS_CONFIG_CAT, <<"default_parent">>) of
        undefined ->
            First = hd(AcctJObjs),
            {_, OldestAcctID} = lists:foldl(fun(AcctJObj, {Created, _}=Eldest) ->
                                                    case wh_json:get_integer_value([<<"doc">>, <<"pvt_created">>], AcctJObj) of
                                                        Older when Older < Created  -> {Older, wh_json:get_value(<<"id">>, AcctJObj)};
                                                        _ -> Eldest
                                                    end
                                            end
                                            ,{wh_json:get_integer_value([<<"doc">>, <<"pvt_created">>], First), wh_json:get_value(<<"id">>, First)}
                                            ,AcctJObjs),
<<<<<<< HEAD
            lager:debug("setting default parent account to ~s", [OldestAcctID]),
=======
            ?LOG("setting default parent account to ~s", [OldestAcctID]),
>>>>>>> ae23e63b
            whapps_config:set(?ACCOUNTS_CONFIG_CAT, <<"default_parent">>, OldestAcctID),
            OldestAcctID;
        Default -> Default
    end.

%% Bindings callbacks
init() ->
    _ = crossbar_bindings:bind(<<"v1_resource.allowed_methods.accounts">>, ?MODULE, allowed_methods),
    _ = crossbar_bindings:bind(<<"v1_resource.resource_exists.accounts">>, ?MODULE, resource_exists),
    _ = crossbar_bindings:bind(<<"v1_resource.validate.accounts">>, ?MODULE, validate),
    _ = crossbar_bindings:bind(<<"v1_resource.execute.put.accounts">>, ?MODULE, put),
    _ = crossbar_bindings:bind(<<"v1_resource.execute.post.accounts">>, ?MODULE, post),
    _ = crossbar_bindings:bind(<<"v1_resource.execute.delete.accounts">>, ?MODULE, delete).

%%--------------------------------------------------------------------
%% @public
%% @doc
%% This function determines the verbs that are appropriate for the
%% given Nouns.  IE: '/accounts/' can only accept GET and PUT
%%
%% Failure here returns 405
%% @end
%%--------------------------------------------------------------------
-spec allowed_methods/0 :: () -> http_methods().
-spec allowed_methods/1 :: (path_token()) -> http_methods().
-spec allowed_methods/2 :: (path_token(), ne_binary()) -> http_methods().
allowed_methods() ->
    ['GET', 'PUT'].
allowed_methods(_) ->
    ['GET', 'PUT', 'POST', 'DELETE'].
allowed_methods(_, <<"parent">>) ->
    ['GET', 'POST', 'DELETE'];
allowed_methods(_, Path) ->
    case lists:member(Path, [<<"ancestors">>, <<"children">>, <<"descendants">>, <<"siblings">>]) of
        true -> ['GET'];
        false -> []
    end.

%%--------------------------------------------------------------------
%% @public
%% @doc
%% This function determines if the provided list of Nouns are valid.
%%
%% Failure here returns 404
%% @end
%%--------------------------------------------------------------------
-spec resource_exists/0 :: () -> 'true'.
-spec resource_exists/1 :: (path_tokens()) -> 'true'.
-spec resource_exists/2 :: (path_tokens(), ne_binary()) -> boolean().
resource_exists() -> true.
resource_exists(_) -> true.
resource_exists(_, Path) ->
    lists:member(Path, [<<"parent">>, <<"ancestors">>, <<"children">>, <<"descendants">>, <<"siblings">>]).

%%--------------------------------------------------------------------
%% @public
%% @doc
%% This function determines if the parameters and content are correct
%% for this request
%%
%% Failure here returns 400
%% @end
%%--------------------------------------------------------------------
-spec validate/1 :: (#cb_context{}) -> #cb_context{}.
-spec validate/2 :: (#cb_context{}, path_token()) -> #cb_context{}.
-spec validate/3 :: (#cb_context{}, path_token(), ne_binary()) -> #cb_context{}.
validate(#cb_context{req_nouns=[{?WH_ACCOUNTS_DB, _}]}=Context) ->
    validate_req(Context#cb_context{db_name=?WH_ACCOUNTS_DB}).

validate(#cb_context{req_nouns=[{?WH_ACCOUNTS_DB, _}]}=Context, Id) ->
    validate_req(Context#cb_context{db_name=?WH_ACCOUNTS_DB}, Id);
validate(Context, Id) ->
    load_account_db(Id, Context).

validate(#cb_context{req_nouns=[{?WH_ACCOUNTS_DB, _}]}=Context, Id, Relationship) ->
    validate_req(Context#cb_context{db_name=?WH_ACCOUNTS_DB}, Id, Relationship);
validate(Context, Id, Relationship) ->
    validate_req(Context, Id, Relationship).

-spec validate_req/1 :: (#cb_context{}) -> #cb_context{}.
-spec validate_req/2 :: (#cb_context{}, path_token()) -> #cb_context{}.
-spec validate_req/3 :: (#cb_context{}, path_token(), path_token()) -> #cb_context{}.
validate_req(#cb_context{req_verb = <<"get">>}=Context) ->
    load_account_summary([], Context);
validate_req(#cb_context{req_verb = <<"put">>}=Context) ->
    create_account(Context).

validate_req(#cb_context{req_verb = <<"put">>}=Context, ParentId) ->
    create_account(Context, ParentId);
validate_req(#cb_context{req_verb = <<"get">>}=Context, AccountId) ->
    load_account(AccountId, Context);
validate_req(#cb_context{req_verb = <<"post">>}=Context, AccountId) ->
    update_account(AccountId, Context);
validate_req(#cb_context{req_verb = <<"delete">>}=Context, AccountId) ->
    load_account(AccountId, Context).

validate_req(#cb_context{req_verb = <<"get">>}=Context, AccountId, <<"parent">>) ->
    load_parent(AccountId, Context);
validate_req(#cb_context{req_verb = <<"post">>}=Context, AccountId, <<"parent">>) ->
    update_parent(AccountId, Context);
validate_req(#cb_context{req_verb = <<"delete">>}=Context, AccountId, <<"parent">>) ->
    load_account(AccountId, Context);
validate_req(#cb_context{req_verb = <<"get">>}=Context, AccountId, <<"children">>) ->
    load_children(AccountId, Context);
validate_req(#cb_context{req_verb = <<"get">>}=Context, AccountId, <<"descendants">>) ->
    load_descendants(AccountId, Context);
validate_req(#cb_context{req_verb = <<"get">>}=Context, AccountId, <<"siblings">>) ->
    load_siblings(AccountId, Context).

-spec post/2 :: (#cb_context{}, path_token()) -> #cb_context{}.
-spec post/3 :: (#cb_context{}, path_token(), path_token()) -> #cb_context{}.
post(#cb_context{doc=Doc}=Context, AccountId) ->
    _ = crossbar_util:put_reqid(Context),
    %% this just got messy
    %% since we are not replicating, the accounts rev and the account rev on
    %% this doc can drift.... so set it to account save, then set it to
    %% accounts for the final operation... good times
    AccountDb = wh_util:format_account_id(AccountId, encoded),
    AccountsRev = wh_json:get_value(<<"_rev">>, Doc, <<>>),
    case couch_mgr:lookup_doc_rev(AccountDb, AccountId) of
        {ok, Rev} ->
            case crossbar_doc:save(Context#cb_context{db_name=AccountDb
                                                      ,doc=wh_json:set_value(<<"_rev">>, Rev, Doc)
                                                     }) of
                #cb_context{resp_status=success, doc=Doc1}=Context1 ->
                    couch_mgr:ensure_saved(?WH_ACCOUNTS_DB, wh_json:set_value(<<"_rev">>, AccountsRev, Doc1)),
                    Context1;
                Else ->
                    Else
            end;
        _ ->
            case crossbar_doc:save(Context#cb_context{db_name=AccountDb
                                                      ,doc=wh_json:delete_key(<<"_rev">>, Doc)
                                                     }) of
                #cb_context{resp_status=success, doc=Doc1}=Context1 ->
                    couch_mgr:ensure_saved(?WH_ACCOUNTS_DB, wh_json:set_value(<<"_rev">>, AccountsRev, Doc1)),
                    Context1;
                Else ->
                    Else
            end
    end.
post(Context, AccountId, <<"parent">>) ->
    case crossbar_doc:save(Context#cb_context{db_name=wh_util:format_account_id(AccountId, encoded)}) of
        #cb_context{resp_status=success}=Context1 ->
            Context1#cb_context{resp_data = wh_json:new()};
        Else ->
            Else
    end.

-spec put/1 :: (#cb_context{}) -> #cb_context{}.
-spec put/2 :: (#cb_context{}, path_token()) -> #cb_context{}.
put(Context) ->
    create_new_account_db(Context).
put(Context, _) ->
    create_new_account_db(Context).

-spec delete/2 :: (#cb_context{}, path_token()) -> #cb_context{}.
delete(Context, AccountId) ->
    _ = crossbar_util:put_reqid(Context),
    %% dont use the account id in cb_context as it may not represent the db_name...
    DbName = wh_util:format_account_id(AccountId, encoded),
    try
        ok = wh_number_manager:free_numbers(AccountId),

        %% Ensure the DB that we are about to delete is an account
        case couch_mgr:open_doc(DbName, AccountId) of
            {ok, JObj1} ->
                ?PVT_TYPE = wh_json:get_value(<<"pvt_type">>, JObj1),
                lager:debug("opened ~s in ~s", [DbName, AccountId]),

                ok = unassign_rep(AccountId, JObj1),

                true = couch_mgr:db_delete(DbName),

                lager:debug("deleted db ~s", [DbName]);
            _ -> ok
        end,
        _ = case couch_mgr:open_doc(?WH_ACCOUNTS_DB, AccountId) of
                {ok, JObj2} ->
                    crossbar_doc:delete(Context#cb_context{db_name=?WH_ACCOUNTS_DB
                                                           ,doc=JObj2
                                                          });
                _ -> ok
            end,
        Context
    catch
        _:_E ->
            lager:debug("Exception while deleting account: ~p", [_E]),
            crossbar_util:response_bad_identifier(AccountId, Context)
    end.

%%--------------------------------------------------------------------
%% @private
%% @doc
%% Attempt to load list of accounts, each summarized.  Or a specific
%% account summary.
%% @end
%%--------------------------------------------------------------------
-spec load_account_summary/2 :: (ne_binary() | [], #cb_context{}) -> #cb_context{}.
load_account_summary([], Context) ->
    crossbar_doc:load_view(?AGG_VIEW_SUMMARY, [], Context, fun normalize_view_results/2);
load_account_summary(AccountId, Context) ->
    crossbar_doc:load_view(?AGG_VIEW_SUMMARY, [
                                               {<<"startkey">>, [AccountId]}
                                               ,{<<"endkey">>, [AccountId, wh_json:new()]}
                                              ], Context, fun normalize_view_results/2).

%%--------------------------------------------------------------------
%% @private
%% @doc
%% Create a new account document with the data provided, if it is valid
%% @end
%%--------------------------------------------------------------------
-spec create_account/1 :: (#cb_context{}) -> #cb_context{}.
-spec create_account/2 :: (#cb_context{}, 'undefined' | ne_binary()) -> #cb_context{}.
create_account(Context) ->
    P = case whapps_config:get(?ACCOUNTS_CONFIG_CAT, <<"default_parent">>) of
            undefined ->
                case couch_mgr:get_results(?WH_ACCOUNTS_DB, ?AGG_VIEW_SUMMARY, [{<<"include_docs">>, true}]) of
                    {ok, [_|_]=AcctJObjs} ->
                        ParentId = find_default_parent(AcctJObjs),
                        whapps_config:set(?ACCOUNTS_CONFIG_CAT, <<"default_parent">>, ParentId),
                        ParentId;
                    _ -> undefined
                end;
            ParentId ->
                ParentId
        end,
    create_account(Context, P).

create_account(#cb_context{req_data=ReqData}=Context, ParentId) ->
    Data = case wh_json:get_ne_value(<<"realm">>, ReqData) of
               undefined ->
                   RealmSuffix = whapps_config:get_binary(?ACCOUNTS_CONFIG_CAT, <<"account_realm_suffix">>, <<"sip.2600hz.com">>),
                   Strength = whapps_config:get_integer(?ACCOUNTS_CONFIG_CAT, <<"random_realm_strength">>, 3),
                   wh_json:set_value(<<"realm">>, list_to_binary([crossbar_util:rand_chars(Strength), ".", RealmSuffix]), ReqData);
               _Else ->
                   ReqData
           end,
    UniqueRealm = is_unique_realm(undefined, Context#cb_context{req_data=Data}),
    case wh_json_validator:is_valid(Data, ?WH_ACCOUNTS_DB) of
        {fail, Errors} when UniqueRealm ->
            crossbar_util:response_invalid_data(Errors, Context);
        {fail, Errors} ->
            E = wh_json:set_value([<<"realm">>, <<"unique">>], <<"Realm is not unique for this system">>, Errors),
            crossbar_util:response_invalid_data(E, Context);
        {pass, _} when not UniqueRealm ->
            E = wh_json:set_value([<<"realm">>, <<"unique">>], <<"Realm is not unique for this system">>, wh_json:new()),
            crossbar_util:response_invalid_data(E, Context);
        {pass, JObj} ->
            Context#cb_context{
              doc=set_private_fields(JObj, Context, ParentId)
              ,resp_status=success
             }
    end.

%%--------------------------------------------------------------------
%% @private
%% @doc
%% Load an account document from the database
%% @end
%%--------------------------------------------------------------------
-spec load_account/2 :: (ne_binary(), #cb_context{}) -> #cb_context{}.
load_account(AccountId, Context) ->
    crossbar_doc:load(AccountId, Context).

%%--------------------------------------------------------------------
%% @private
%% @doc
%% Update an existing account document with the data provided, if it is
%% valid
%% @end
%%--------------------------------------------------------------------
-spec update_account/2 :: (ne_binary(), #cb_context{}) -> #cb_context{}.
update_account(AccountId, #cb_context{req_data=Data}=Context) ->
    UniqueRealm = is_unique_realm(AccountId, Context),
    case wh_json_validator:is_valid(Data, ?WH_ACCOUNTS_DB) of
        {fail, Errors} when UniqueRealm ->
            crossbar_util:response_invalid_data(Errors, Context);
        {fail, Errors} ->
            E = wh_json:set_value([<<"realm">>, <<"unique">>], <<"Realm is not unique for this system">>, Errors),
            crossbar_util:response_invalid_data(E, Context);
        {pass, _} when not UniqueRealm ->
            E = wh_json:set_value([<<"realm">>, <<"unique">>], <<"Realm is not unique for this system">>, wh_json:new()),
            crossbar_util:response_invalid_data(E, Context);
        {pass, JObj} ->
            crossbar_doc:load_merge(AccountId, JObj, Context)
    end.

%%--------------------------------------------------------------------
%% @private
%% @doc
%% Attempt to load a summary of the parent of the account
%% @end
%%--------------------------------------------------------------------
-spec load_parent/2 :: (ne_binary(), #cb_context{}) -> #cb_context{}.
load_parent(AccountId, Context) ->
    case crossbar_doc:load_view(?AGG_VIEW_PARENT, [{<<"startkey">>, AccountId}
                                                   ,{<<"endkey">>, AccountId}
                                                  ], Context) of
        #cb_context{resp_status=success, doc=[JObj|_]} ->
            Parent = wh_json:get_value([<<"value">>, <<"id">>], JObj),
            load_account_summary(Parent, Context);
        _Else ->
            crossbar_util:response_bad_identifier(AccountId, Context)
    end.

%%--------------------------------------------------------------------
%% @private
%% @doc
%% Update the tree with a new parent, cascading when necessary, if the
%% new parent is valid
%% @end
%%--------------------------------------------------------------------
-spec update_parent/2 :: (ne_binary(), #cb_context{}) -> #cb_context{}.
update_parent(AccountId, #cb_context{req_data=Data}=Context) ->
    case is_valid_parent(Data) of
        %% {false, Fields} ->
        %%     crossbar_util:response_invalid_data(Fields, Context);
        {true, []} ->
            %% OMGBBQ! NO CHECKS FOR CYCLIC REFERENCES WATCH OUT!
            ParentId = wh_json:get_value(<<"parent">>, Data),
            update_tree(AccountId, ParentId, Context)
    end.

%%--------------------------------------------------------------------
%% @private
%% @doc
%% Load a summary of the children of this account
%% @end
%%--------------------------------------------------------------------
-spec load_children/2 :: (ne_binary(), #cb_context{}) -> #cb_context{}.
load_children(AccountId, Context) ->
    crossbar_doc:load_view(?AGG_VIEW_CHILDREN, [{<<"startkey">>, [AccountId]}
                                                ,{<<"endkey">>, [AccountId, wh_json:new()]}
                                               ], Context, fun normalize_view_results/2).

%%--------------------------------------------------------------------
%% @private
%% @doc
%% Load a summary of the descendants of this account
%% @end
%%--------------------------------------------------------------------
-spec load_descendants/2 :: (ne_binary(), #cb_context{}) -> #cb_context{}.
load_descendants(AccountId, Context) ->
    crossbar_doc:load_view(?AGG_VIEW_DESCENDANTS, [{<<"startkey">>, [AccountId]}
                                                   ,{<<"endkey">>, [AccountId, wh_json:new()]}
                                                  ], Context, fun normalize_view_results/2).

%%--------------------------------------------------------------------
%% @private
%% @doc
%% Load a summary of the siblngs of this account
%% @end
%%--------------------------------------------------------------------
-spec load_siblings/2 :: (ne_binary(), #cb_context{}) -> #cb_context{}.
load_siblings(AccountId, Context) ->
    case crossbar_doc:load_view(?AGG_VIEW_PARENT, [{<<"startkey">>, AccountId}
                                                   ,{<<"endkey">>, AccountId}
                                                  ], Context) of
        #cb_context{resp_status=success, doc=[JObj|_]} ->
            Parent = wh_json:get_value([<<"value">>, <<"id">>], JObj),
            load_children(Parent, Context);
        _Else ->
            crossbar_util:response_bad_identifier(AccountId, Context)
    end.

%%--------------------------------------------------------------------
%% @private
%% @doc
%% Normalizes the resuts of a view
%% @end
%%--------------------------------------------------------------------
-spec normalize_view_results/2 :: (wh_json:json_object(), wh_json:json_objects()) -> wh_json:json_objects().
normalize_view_results(JObj, Acc) ->
    [wh_json:get_value(<<"value">>, JObj)|Acc].

%%--------------------------------------------------------------------
%% @private
%% @doc
%%
%% @end
%%--------------------------------------------------------------------
-spec is_valid_parent/1 :: (wh_json:json_object()) -> {'true', []}.
is_valid_parent(_JObj) ->
    {true, []}.

%%--------------------------------------------------------------------
%% @private
%% @doc
%% Updates AccountID's parent's tree with the AccountID as a descendant
%% @end
%%--------------------------------------------------------------------
-spec update_tree/3 :: (ne_binary(), ne_binary() | 'undefined', #cb_context{}) -> #cb_context{}.
update_tree(_AccountId, undefined, Context) ->
    lager:debug("parent ID is undefined"),
    Context;
update_tree(AccountId, ParentId, Context) ->
    case crossbar_doc:load(ParentId, Context) of
        #cb_context{resp_status=success, doc=Parent} ->
<<<<<<< HEAD
            lager:debug("loaded parent account: ~s", [ParentId]),

            case load_descendants(AccountId, Context) of
                #cb_context{resp_status=success, doc=[]} ->
                    lager:debug("no descendants loaded for ~s", [AccountId]),
                    crossbar_util:response_bad_identifier(AccountId, Context);
                #cb_context{resp_status=success, doc=DescDocs}=Context1 when is_list(DescDocs) ->
                    lager:debug("descendants found for ~s", [AccountId]),
=======
            ?LOG("loaded parent account: ~s", [ParentId]),

            case load_descendants(AccountId, Context) of
                #cb_context{resp_status=success, doc=[]} ->
                    ?LOG("no descendants loaded for ~s", [AccountId]),
                    crossbar_util:response_bad_identifier(AccountId, Context);
                #cb_context{resp_status=success, doc=DescDocs}=Context1 when is_list(DescDocs) ->
                    ?LOG("descendants found for ~s", [AccountId]),
>>>>>>> ae23e63b

                    Tree = wh_json:get_value(<<"pvt_tree">>, Parent, []) ++ [ParentId, AccountId],
                    Updater = fun(Desc, Acc) -> update_doc_tree(Tree, Desc, Acc) end,
                    Updates = lists:foldr(Updater, [], DescDocs),
                    Context1#cb_context{doc=Updates};
                Context1 -> Context1
            end;
        Else ->
            Else
    end.

%%--------------------------------------------------------------------
%% @private
%% @doc
%%
%% @end
%%--------------------------------------------------------------------
-spec update_doc_tree/3 :: ([ne_binary(),...], wh_json:json_object(), wh_json:json_objects()) -> wh_json:json_objects().
update_doc_tree([_|_]=ParentTree, JObj, Acc) ->
    AccountId = wh_json:get_value(<<"id">>, JObj),
    PvtTree = wh_json:get_value(<<"pvt_tree">>, JObj),

    {Tree, MyDoc} = case is_list(PvtTree) of
                        true -> {PvtTree, JObj};
                        false ->
                            #cb_context{resp_status=success, doc=Doc} = crossbar_doc:load(AccountId, #cb_context{db_name=?WH_ACCOUNTS_DB}),
                            {wh_json:get_value(<<"pvt_tree">>, Doc, []), Doc}
                    end,

    ParentId = lists:last(ParentTree),
    MyTree = case lists:dropwhile(fun(E)-> E =/= ParentId end, Tree) of
                 [] -> ParentTree;
                 [_|List] -> ParentTree ++ List
             end,
    Trimmed = [E || E <- MyTree, E =/= AccountId],

    [wh_json:set_value(<<"pvt_tree">>, Trimmed, MyDoc) | Acc].

%%--------------------------------------------------------------------
%% @private
%% @doc
%% This function returns the private fields to be added to a new account
%% document
%% @end
%%--------------------------------------------------------------------
-spec set_private_fields/3 :: (wh_json:json_object(), #cb_context{}, 'undefined' | ne_binary()) -> wh_json:json_object().
set_private_fields(JObj0, Context, undefined) ->
    lists:foldl(fun(Fun, JObj1) ->
                        Fun(JObj1, Context)
                end, JObj0, [fun add_pvt_type/2, fun add_pvt_api_key/2, fun add_pvt_tree/2]);
set_private_fields(JObj0, Context, ParentId) ->
    case is_binary(ParentId) andalso couch_mgr:open_doc(wh_util:format_account_id(ParentId, encoded), ParentId) of
        {ok, ParentJObj} ->
            Tree = wh_json:get_value(<<"pvt_tree">>, ParentJObj, []) ++ [ParentId],
            Enabled = wh_json:is_false(<<"pvt_enabled">>, ParentJObj) =/= true,
            AddPvtTree = fun(JObj, _) -> wh_json:set_value(<<"pvt_tree">>, Tree, JObj) end,
            AddPvtEnabled = fun(JObj, _) -> wh_json:set_value(<<"pvt_enabled">>, Enabled, JObj) end,
            lists:foldl(fun(Fun, JObj1) ->
                                Fun(JObj1, Context)
                        end, JObj0, [fun add_pvt_type/2, fun add_pvt_api_key/2, AddPvtTree, AddPvtEnabled]);
        false ->
            set_private_fields(JObj0, Context, undefined);
        _ ->
            set_private_fields(JObj0, Context, undefined)
    end.

add_pvt_type(JObj, _) ->
    wh_json:set_value(<<"pvt_type">>, ?PVT_TYPE, JObj).

add_pvt_api_key(JObj, _) ->
    wh_json:set_value(<<"pvt_api_key">>, wh_util:to_hex_binary(crypto:rand_bytes(32)), JObj).

add_pvt_tree(JObj, #cb_context{auth_doc=undefined}) ->
    case whapps_config:get(?CONFIG_CAT, <<"default_parent">>) of
        undefined ->
            lager:debug("there really should be a parent unless this is the first ever account"),
            wh_json:set_value(<<"pvt_tree">>, [], JObj);
        ParentId ->
            lager:debug("setting tree to [~s]", [ParentId]),
            wh_json:set_value(<<"pvt_tree">>, [ParentId], JObj)
    end;
add_pvt_tree(JObj, #cb_context{auth_doc=Token}) ->
    AuthAccId = wh_json:get_value(<<"account_id">>, Token),
    case is_binary(AuthAccId) andalso couch_mgr:open_doc(wh_util:format_account_id(AuthAccId, encoded), AuthAccId) of
        {ok, AuthJObj} ->
            Tree = wh_json:get_value(<<"pvt_tree">>, AuthJObj, []) ++ [AuthAccId],
            Enabled = wh_json:is_false(<<"pvt_enabled">>, AuthJObj) =/= true,
            lager:debug("setting parent tree to ~p", [Tree]),
            lager:debug("setting initial pvt_enabled to ~s", [Enabled]),
            wh_json:set_value(<<"pvt_tree">>, Tree
                              ,wh_json:set_value(<<"pvt_enabled">>, Enabled, JObj));
        false ->
            add_pvt_tree(JObj, #cb_context{auth_doc=undefined});
        _ ->
            lager:debug("setting parent tree to [~s]", [AuthAccId]),
            wh_json:set_value(<<"pvt_tree">>, [AuthAccId]
                              ,wh_json:set_value(<<"pvt_enabled">>, false, JObj))
    end.

%%--------------------------------------------------------------------
%% @private
%% @doc
%% This function will attempt to load the context with the db name of
%% for this account
%% @end
%%--------------------------------------------------------------------
-spec load_account_db/2 :: (ne_binary() | [ne_binary(),...], #cb_context{}) -> #cb_context{}.
load_account_db([AccountId|_], Context) ->
    load_account_db(AccountId, Context);
load_account_db(AccountId, Context) when is_binary(AccountId) ->
    {ok, Srv} = crossbar_sup:cache_proc(),
    AccountDb = wh_util:format_account_id(AccountId, encoded),
    lager:debug("account determined that db name: ~s", [AccountDb]),
    case wh_cache:peek_local(Srv, {crossbar, exists, AccountId}) of
        {ok, true} ->
            lager:debug("check succeeded for db_exists on ~s", [AccountId]),
            Context#cb_context{db_name = AccountDb
                               ,account_id = AccountId
                              };
        _ ->
            case couch_mgr:db_exists(AccountDb) of
                false ->
                    lager:debug("check failed for db_exists on ~s", [AccountId]),
                    crossbar_util:response_db_missing(Context);
                true ->
                    wh_cache:store_local(Srv, {crossbar, exists, AccountId}, true, ?CACHE_TTL),
                    lager:debug("check succeeded for db_exists on ~s", [AccountId]),
                    Context#cb_context{db_name = AccountDb
                                       ,account_id = AccountId
                                      }
            end
    end.

%%--------------------------------------------------------------------
%% @private
%% @doc
%% This function will create a new account and corresponding database
%% then spawn a short initial function
%% @end
%%--------------------------------------------------------------------
-spec create_new_account_db/1 :: (#cb_context{}) -> #cb_context{}.
create_new_account_db(#cb_context{doc=Doc}=Context) ->
    AccountId = wh_json:get_value(<<"_id">>, Doc, couch_mgr:get_uuid()),
    AccountDb = wh_util:format_account_id(AccountId, encoded),
    case couch_mgr:db_exists(?WH_ACCOUNTS_DB) of
        true -> ok;
        false ->
            couch_mgr:db_create(?WH_ACCOUNTS_DB),
            couch_mgr:revise_doc_from_file(?WH_ACCOUNTS_DB, crossbar, ?ACCOUNTS_AGG_VIEW_FILE),
            couch_mgr:revise_doc_from_file(?WH_ACCOUNTS_DB, crossbar, ?MAINTENANCE_VIEW_FILE)
    end,
    case couch_mgr:db_create(AccountDb) of
        false ->
            lager:debug("Failed to create database: ~s", [AccountDb]),
            crossbar_util:response_db_fatal(Context);
        true ->
            lager:debug("Created DB for account id ~s", [AccountId]),
            Generators = [fun(J) -> wh_json:set_value(<<"_id">>, AccountId, J) end
                          ,fun(J) -> wh_json:set_value(<<"pvt_account_db">>, AccountDb, J) end
                          ,fun(J) -> wh_json:set_value(<<"pvt_account_id">>, AccountId, J) end
                          ,fun(J) -> wh_json:set_value(<<"pvt_account_db">>, AccountDb, J) end
                          ,fun(J) -> wh_json:set_value(<<"pvt_modified">>, wh_util:current_tstamp(), J) end
                          ,fun(J) -> wh_json:set_value(<<"pvt_created">>, wh_util:current_tstamp(), J) end
                          ,fun(J) -> wh_json:set_value(<<"pvt_vsn">>, <<"1">>, J) end
                          ,fun(J) -> wh_json:set_value(<<"pvt_wnm_numbers">>, [], J) end
                         ],
            JObj = lists:foldr(fun(F, J) -> F(J) end, Doc, Generators),
            case crossbar_doc:save(Context#cb_context{db_name=AccountDb, account_id=AccountId, doc=JObj}) of
                #cb_context{resp_status=success}=Context1 ->
                    whapps_maintenance:refresh(AccountDb),
                    _ = crossbar_bindings:map(<<"account.created">>, Context1),
                    _ = couch_mgr:ensure_saved(?WH_ACCOUNTS_DB, JObj),
                    assign_rep(AccountId, JObj),
                    Credit = whapps_config:get(<<"crossbar.accounts">>, <<"starting_credit">>, 0.0),
                    Units = wapi_money:dollars_to_units(wh_util:to_float(Credit)),
                    lager:debug("Putting ~p units", [Units]),
                    Transaction = wh_json:from_list([{<<"amount">>, Units}
                                                     ,{<<"pvt_type">>, <<"credit">>}
                                                     ,{<<"pvt_description">>, <<"initial account balance">>}
                                                    ]),
                    case crossbar_doc:save(Context#cb_context{doc=Transaction, db_name=AccountDb}) of
                        #cb_context{resp_status=success} -> ok;
                        #cb_context{resp_error_msg=Err} -> lager:debug("failed to save credit doc: ~p", [Err])
                    end,
                    notfy_new_account(Context1),
                    Context1;
                Else ->
                    lager:debug("Other PUT resp: ~s: ~p~n", [Else#cb_context.resp_status, Else#cb_context.doc]),
                    Else
            end
    end.

%%--------------------------------------------------------------------
%% @private
%% @doc
%% This function will determine if the realm in the request is
%% unique or belongs to the request being made
%% @end
%%--------------------------------------------------------------------
-spec is_unique_realm/2 :: (ne_binary() | 'undefined', #cb_context{}) -> boolean().
is_unique_realm(AccountId, #cb_context{req_data=JObj}=Context) ->
    is_unique_realm(AccountId, Context, wh_json:get_ne_value(<<"realm">>, JObj)).

is_unique_realm(_, _, undefined) ->
    lager:debug("invalid or non-unique realm: undefined"),
    false;
is_unique_realm(undefined, _, Realm) ->
    %% unique if Realm doesn't exist in agg DB
    case couch_mgr:get_results(?WH_ACCOUNTS_DB, ?AGG_VIEW_REALM, [{<<"key">>, Realm}]) of
        {ok, []} ->
            lager:debug("realm ~s is valid and unique", [Realm]),
            true;
        {ok, [_|_]} ->
            lager:debug("invalid or non-unique realm: ~s", [Realm]),
            false
    end;

is_unique_realm(AccountId, Context, Realm) ->
    {ok, Doc} = couch_mgr:open_doc(?WH_ACCOUNTS_DB, AccountId),
    %% Unique if, for this account, request and account's realm are same
    %% or request Realm doesn't exist in DB (cf is_unique_realm(undefined ...)
    case wh_json:get_value(<<"realm">>, Doc) of
        Realm ->
            lager:debug("realm ~s is valid and unique", [Realm]),
            true;
        _ ->
            is_unique_realm(undefined, Context, Realm)
    end.

%%--------------------------------------------------------------------
%% @private
%% @doc
%% Attempt to assign to an account rep in the parent account
%% @end
%%--------------------------------------------------------------------
-spec assign_rep/2 :: (ne_binary(), wh_json:json_object()) -> ok.
assign_rep(AccountId, JObj) ->
    case wh_json:get_value(<<"pvt_tree">>, JObj, []) of
        [] ->
            lager:debug("failed to find a pvt_tree for sub account assignment"),
            ok;
        Tree ->
            Parent = lists:last(Tree),
            ParentDb = wh_util:format_account_id(Parent, encoded),
            ViewOptions = [{<<"limit">>, 1}
                           ,{<<"include_docs">>, true}
                          ],
            case couch_mgr:get_results(ParentDb, <<"sub_account_reps/count_assignments">>, ViewOptions) of
                {ok, [Results]} ->
                    Rep = wh_json:get_value(<<"doc">>, Results),                    
                    Assignments = wh_json:get_value(<<"pvt_sub_account_assignments">>, Rep, []), 
                    couch_mgr:save_doc(ParentDb, wh_json:set_value(<<"pvt_sub_account_assignments">>, [AccountId|Assignments], Rep)),
                    ok;
                _E ->
                    lager:debug("failed to find sub account reps: ~p", [_E]),
                    ok
            end
    end.

%%--------------------------------------------------------------------
%% @private
%% @doc
%% Attempt to remove any assignments to an account rep in the parent
%% account
%% @end
%%--------------------------------------------------------------------
-spec unassign_rep/2 :: (ne_binary(), wh_json:json_object()) -> ok.
unassign_rep(AccountId, JObj) ->
    case wh_json:get_value(<<"pvt_tree">>, JObj, []) of
        [] -> ok;
        Tree ->
            Parent = lists:last(Tree),
            ParentDb = wh_util:format_account_id(Parent, encoded),
            ViewOptions = [{<<"include_docs">>, true}
                           ,{<<"key">>, AccountId}],
            case couch_mgr:get_results(ParentDb, <<"sub_account_reps/find_assignments">>, ViewOptions) of
                {ok, Results} ->
                    _ = [begin
                             Rep = wh_json:get_value(<<"doc">>, Result),
                             Assignments = wh_json:get_value(<<"pvt_sub_account_assignments">>, Rep, []),                          
                             couch_mgr:save_doc(ParentDb
                                                ,wh_json:set_value(<<"pvt_sub_account_assignments">>
                                                                   ,lists:delete(AccountId, Assignments)
                                                                   ,Rep)
                                               )
                         end || Result <- Results],
                    ok;
                _E -> ok
            end
    end.

%%--------------------------------------------------------------------
%% @private
%% @doc
%% Send a notification that the account has been created
%% @end
%%--------------------------------------------------------------------
-spec notfy_new_account/1 :: (#cb_context{}) -> ok.
%% NOTE: when the auth token is empty either signups or onboard allowed this request
%%       and they will notify once complete...
notfy_new_account(#cb_context{auth_doc = undefined}) ->
    ok;
notfy_new_account(#cb_context{doc = JObj}) ->
    Notify = [{<<"Account-Name">>, wh_json:get_value(<<"name">>, JObj)}
              ,{<<"Account-Realm">>, wh_json:get_value(<<"realm">>, JObj)}
              ,{<<"Account-API-Key">>, wh_json:get_value(<<"pvt_api_key">>, JObj)}
              ,{<<"Account-ID">>, wh_json:get_value(<<"pvt_account_id">>, JObj)}
              ,{<<"Account-DB">>, wh_json:get_value(<<"pvt_account_db">>, JObj)}
              | wh_api:default_headers(?APP_VERSION, ?APP_NAME)
             ],
    wapi_notifications:publish_new_account(Notify).

%% for testing purpose, don't forget to export !
%% is_unique_realm({AccountId, Realm}) -> is_unique_realm(AccountId, #cb_context{}, Realm).
<|MERGE_RESOLUTION|>--- conflicted
+++ resolved
@@ -78,12 +78,7 @@
 -spec ensure_parent_set/2 :: (ne_binary(), wh_json:json_object()) -> 'ok' | #cb_context{}.
 ensure_parent_set(DefaultParentID, JObj) ->
     ParentTree = [DefaultParentID, wh_json:get_value(<<"_id">>, JObj)],
-
-<<<<<<< HEAD
     lager:debug("pvt_tree before: ~p after: ~p", [wh_json:get_value(<<"pvt_tree">>, JObj), ParentTree]),
-=======
-    ?LOG("pvt_tree before: ~p after: ~p", [wh_json:get_value(<<"pvt_tree">>, JObj), ParentTree]),
->>>>>>> ae23e63b
 
     [JObj1] = update_doc_tree(ParentTree
                               ,wh_json:set_values([{<<"id">>, wh_json:get_value(<<"_id">>, JObj)}
@@ -93,15 +88,9 @@
 
     case couch_mgr:save_doc(?WH_ACCOUNTS_DB, JObj1) of
         {ok, _} ->
-<<<<<<< HEAD
             lager:debug("saved ~s with updated tree", [wh_json:get_value(<<"_id">>, JObj)]);
         {error, _E} ->
             lager:debug("failed to save ~s with updated tree: ~p", [wh_json:get_value(<<"_id">>, JObj), _E])
-=======
-            ?LOG("saved ~s with updated tree", [wh_json:get_value(<<"_id">>, JObj)]);
-        {error, _E} ->
-            ?LOG("failed to save ~s with updated tree: ~p", [wh_json:get_value(<<"_id">>, JObj), _E])
->>>>>>> ae23e63b
     end.
 
 -spec find_default_parent/1 :: (wh_json:json_objects()) -> ne_binary().
@@ -117,11 +106,7 @@
                                             end
                                             ,{wh_json:get_integer_value([<<"doc">>, <<"pvt_created">>], First), wh_json:get_value(<<"id">>, First)}
                                             ,AcctJObjs),
-<<<<<<< HEAD
             lager:debug("setting default parent account to ~s", [OldestAcctID]),
-=======
-            ?LOG("setting default parent account to ~s", [OldestAcctID]),
->>>>>>> ae23e63b
             whapps_config:set(?ACCOUNTS_CONFIG_CAT, <<"default_parent">>, OldestAcctID),
             OldestAcctID;
         Default -> Default
@@ -522,26 +507,13 @@
 update_tree(AccountId, ParentId, Context) ->
     case crossbar_doc:load(ParentId, Context) of
         #cb_context{resp_status=success, doc=Parent} ->
-<<<<<<< HEAD
             lager:debug("loaded parent account: ~s", [ParentId]),
-
             case load_descendants(AccountId, Context) of
                 #cb_context{resp_status=success, doc=[]} ->
                     lager:debug("no descendants loaded for ~s", [AccountId]),
                     crossbar_util:response_bad_identifier(AccountId, Context);
                 #cb_context{resp_status=success, doc=DescDocs}=Context1 when is_list(DescDocs) ->
                     lager:debug("descendants found for ~s", [AccountId]),
-=======
-            ?LOG("loaded parent account: ~s", [ParentId]),
-
-            case load_descendants(AccountId, Context) of
-                #cb_context{resp_status=success, doc=[]} ->
-                    ?LOG("no descendants loaded for ~s", [AccountId]),
-                    crossbar_util:response_bad_identifier(AccountId, Context);
-                #cb_context{resp_status=success, doc=DescDocs}=Context1 when is_list(DescDocs) ->
-                    ?LOG("descendants found for ~s", [AccountId]),
->>>>>>> ae23e63b
-
                     Tree = wh_json:get_value(<<"pvt_tree">>, Parent, []) ++ [ParentId, AccountId],
                     Updater = fun(Desc, Acc) -> update_doc_tree(Tree, Desc, Acc) end,
                     Updates = lists:foldr(Updater, [], DescDocs),
