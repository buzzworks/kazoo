--- conflicted
+++ resolved
@@ -280,16 +280,9 @@
                     lager:debug("missing local account definition, creating from shared auth response"),
                     Doc = wh_json:delete_key(<<"_rev">>, Account),
                     Event = <<"v1_resource.execute.post.accounts">>,
-<<<<<<< HEAD
-                    Payload = [undefined, #cb_context{doc=Doc, db_name=Db}, AccountId],
-                    case crossbar_bindings:fold(Event, Payload) of
-                        [_, #cb_context{resp_status=success} | _] ->
-                            lager:debug("udpated account definition"),
-=======
                     case crossbar_bindings:fold(Event, [#cb_context{doc=Doc, db_name=Db}, AccountId]) of
                         #cb_context{resp_status=success} ->
-                            ?LOG("udpated account definition"),
->>>>>>> 4fbe71ff
+                            lager:debug("udpated account definition"),
                             true;
                         _ ->
                             lager:debug("could not update account definition"),
@@ -300,22 +293,12 @@
                     true
             end;
         false ->
-<<<<<<< HEAD
             lager:debug("remote account db ~s does not exist locally, creating", [AccountId]),
-            Event = <<"v1_resource.execute.put.accounts">>,
-            Doc = wh_json:delete_key(<<"_rev">>, Account),
-            Payload = [undefined, #cb_context{doc=Doc}, [[]]],
-            case crossbar_bindings:fold(Event, Payload) of
-                [_, #cb_context{resp_status=success} | _] ->
-                    lager:debug("imported account"),
-=======
-            ?LOG("remote account db ~s does not exist locally, creating", [AccountId]),
             Doc = wh_json:delete_key(<<"_rev">>, Account),
             Event = <<"v1_resource.execute.put.accounts">>,
             case crossbar_bindings:fold(Event, [#cb_context{doc=Doc}]) of
                 #cb_context{resp_status=success} ->
-                    ?LOG("imported account"),
->>>>>>> 4fbe71ff
+                    lager:debug("imported account"),
                     true;
                 _ ->
                     lager:debug("could not import account"),
@@ -345,17 +328,10 @@
             true;
         _Else ->
             Doc = wh_json:delete_key(<<"_rev">>, User),
-<<<<<<< HEAD
-            Payload = [undefined, #cb_context{doc=Doc, db_name=Db}, [[]]],
-            case crossbar_bindings:fold(Event, Payload) of
-                [_, #cb_context{resp_status=success} | _] ->
-                    lager:debug("imported user ~s in account ~s", [UserId, AccountId]),
-=======
             Event = <<"v1_resource.execute.put.users">>,
             case crossbar_bindings:fold(Event, [#cb_context{doc=Doc, db_name=Db}]) of
                 #cb_context{resp_status=success} ->
-                    ?LOG("imported user ~s in account ~s", [UserId, AccountId]),
->>>>>>> 4fbe71ff
+                    lager:debug("imported user ~s in account ~s", [UserId, AccountId]),
                     true;
                 _ ->
                     lager:debug("could not import user ~s in account ~s", [UserId, AccountId]),
