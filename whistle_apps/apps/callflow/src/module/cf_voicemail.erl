--- conflicted
+++ resolved
@@ -324,7 +324,6 @@
             case review_recording(AttachmentName, true, Box, Call) of
                 {ok, record} ->
                     record_voicemail(tmp_file(), Box, Call);
-<<<<<<< HEAD
                 {ok, _Selection} ->
                     _ = new_message(AttachmentName, Length, Box, Call),
                     _ = whapps_call_command:b_prompt(<<"vm-saved">>, Call),
@@ -334,21 +333,6 @@
                     _ = new_message(AttachmentName, Length, Box, Call),
                     _ = whapps_call_command:b_prompt(<<"vm-saved">>, Call),
                     cf_exe:branch(Call, Flow)
-=======
-                {ok, Selection} ->
-                    %% if the review is not record then it is one of the following:
-                    %% no_selection | save | operator
-                    %% for all of those we should save the vm, then (if operator)
-                    %% do something else
-                    _ = new_message(AttachmentName, Length, Box, Call),
-                    _ = whapps_call_command:b_prompt(<<"vm-saved">>, Call),
-                    case Selection of
-                        {branch, _}=Branch -> Branch;
-                        _Else ->
-                            whapps_call_command:b_prompt(<<"vm-thank_you">>, Call),
-                            ok
-                    end
->>>>>>> d83270dc
             end;
         {error, _R} ->
             lager:debug("error while attempting to record a new message: ~p", [_R]),
@@ -1029,19 +1013,12 @@
 %%
 %% @end
 %%--------------------------------------------------------------------
-<<<<<<< HEAD
 -spec review_recording/4 :: (ne_binary(), boolean(), #mailbox{}, whapps_call:call()) ->
                                     {'ok', 'record' | 'save' | 'no_selection'} |
                                     {'branch', wh_json:json_object()}.
 -spec review_recording/5 :: (ne_binary(), boolean(), #mailbox{}, whapps_call:call(), integer()) ->
                                     {'ok', 'record' | 'save' | 'no_selection'} |
                                     {'branch', wh_json:json_object()}.
-=======
--spec review_recording/4 :: (ne_binary(), boolean(), #mailbox{}, whapps_call:call()) -> {'ok', 'record' | 'save' | 'no_selection'} |
-                                                                                        {'branch', wh_json:json_object()}.
--spec review_recording/5 :: (ne_binary(), boolean(), #mailbox{}, whapps_call:call(), pos_integer()) -> {'ok', 'record' | 'save' | 'no_selection'} |
-                                                                                                       {'branch', wh_json:json_object()}.
->>>>>>> d83270dc
 
 review_recording(AttachmentName, AllowOperator, Box, Call) ->
     review_recording(AttachmentName, AllowOperator, Box, Call, 1).
@@ -1049,15 +1026,11 @@
 review_recording(_, _, _, _, Loop) when Loop > 4 ->
     {ok, no_selection};
 review_recording(AttachmentName, AllowOperator
-<<<<<<< HEAD
                  ,#mailbox{keys=#keys{listen=Listen
                                       ,save=Save
                                       ,record=Record
                                       ,operator=Operator
                                      }}=Box
-=======
-                 ,#mailbox{keys=#keys{listen=Listen, save=Save, record=Record, operator=Operator}}=Box
->>>>>>> d83270dc
                  ,Call, Loop) ->
     lager:debug("playing recording review options"),
     case whapps_call_command:b_prompt_and_collect_digit(<<"vm-review_recording">>, Call) of
@@ -1074,13 +1047,8 @@
         {ok, Operator} when AllowOperator ->
             lager:debug("caller choose to ring the operator"),
             case cf_util:get_operator_callflow(whapps_call:account_id(Call)) of
-<<<<<<< HEAD
                 {ok, Flow} -> {branch, Flow};
                 {error,_R} -> review_recording(AttachmentName, AllowOperator, Box, Call, Loop + 1)
-=======
-                {ok, Flow} -> {ok, {branch, Flow}};
-                {error,_R} -> review_recording(AttachmentName, Box, Call, Loop + 1)
->>>>>>> d83270dc
             end;
         {error, _} ->
             lager:debug("error while waiting for review selection"),
@@ -1333,12 +1301,8 @@
 %%--------------------------------------------------------------------
 -spec tmp_file/0 :: () -> ne_binary().
 tmp_file() ->
-<<<<<<< HEAD
     Ext = whapps_config:get(?CF_CONFIG_CAT, [<<"voicemail">>, <<"extension">>], <<"mp3">>),
     <<(wh_util:to_hex_binary(crypto:rand_bytes(16)))/binary, ".", Ext/binary>>.
-=======
-    <<(wh_util:to_hex_binary(crypto:rand_bytes(16)))/binary, ".mp3">>.
->>>>>>> d83270dc
 
 %%--------------------------------------------------------------------
 %% @private
