--- conflicted
+++ resolved
@@ -73,11 +73,7 @@
 
 -spec get_call/1 :: (pid()) -> {ok, whapps_call:call()}.
 get_call(Srv) when is_pid(Srv) ->
-<<<<<<< HEAD
-    gen_listener:call(Srv, {get_call}, 500);
-=======
     gen_server:call(Srv, {get_call}, 1000);
->>>>>>> ae23e63b
 get_call(Call) ->
     Srv = whapps_call:kvs_fetch(cf_exe_pid, Call),
     get_call(Srv).
@@ -85,13 +81,8 @@
 -spec set_call/1 :: (whapps_call:call()) -> 'ok'.
 set_call(Call) ->
     Srv = whapps_call:kvs_fetch(cf_exe_pid, Call),
-<<<<<<< HEAD
-    gen_listener:cast(Srv, {set_call, Call}).
-
-=======
     gen_server:cast(Srv, {set_call, Call}).
     
->>>>>>> ae23e63b
 -spec continue/1 :: (whapps_call:call() | pid()) -> 'ok'.
 -spec continue/2 :: (ne_binary(), whapps_call:call() | pid()) -> 'ok'.
 continue(Srv) ->
@@ -143,11 +134,7 @@
 -spec callid/2 :: ('undefined' | ne_binary(), whapps_call:call()) -> ne_binary().
 
 callid(Srv) when is_pid(Srv) ->
-<<<<<<< HEAD
-    CallId = gen_listener:call(Srv, {callid}, 500),
-=======
     CallId = gen_server:call(Srv, {callid}, 1000),
->>>>>>> ae23e63b
     put(callid, CallId),
     CallId;
 callid(Call) ->
@@ -426,16 +413,11 @@
 handle_event(JObj, #state{cf_module_pid=Pid, call=Call}) ->
     CallId = whapps_call:call_id_direct(Call),
     case {whapps_util:get_event_type(JObj), wh_json:get_value(<<"Call-ID">>, JObj)}of
-<<<<<<< HEAD
-        {{<<"call_event">>, <<"channel_status_resp">>}, _} ->
-            gen_listener:cast(self(), {channel_status_received, JObj}),
-=======
         {{<<"call_event">>, <<"channel_status_resp">>}, StatusCallId} ->
             case StatusCallId of
                 CallId -> gen_server:cast(self(), {channel_status_received, JObj});
                 _Else  -> ok
             end,
->>>>>>> ae23e63b
             {reply, [{cf_module_pid, Pid}]};
         {{<<"call_event">>, <<"call_status_resp">>}, _} ->
             {reply, [{cf_module_pid, Pid}]};
