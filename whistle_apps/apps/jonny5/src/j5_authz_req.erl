%%%-------------------------------------------------------------------
%%% @copyright (C) 2012, VoIP INC
%%% @doc
%%% Handlers for various AMQP payloads
%%% @end
%%% @contributors
%%%-------------------------------------------------------------------
-module(j5_authz_req).

-export([handle_req/2]).

-include("jonny5.hrl").

-spec handle_req/2 :: (wh_json:json_object(), wh_proplist()) -> any().
handle_req(JObj, Props) ->
    true = wapi_authz:req_v(JObj),
    wh_util:put_callid(JObj),

    AccountId = wh_json:get_value(<<"Account-ID">>, JObj),
    Limits = j5_util:get_limits(AccountId),

    Routines = [fun(_) -> 
                        case calls_at_limit(Limits, JObj) of
                            false -> {ok, under_limit}; 
                            true -> 
                                send_system_alert(<<"call limit">>, JObj, Limits, AccountId),
                                {error, call_limit}
                        end
                end
                ,fun({error, _}=E) -> E;
                    ({ok, _}) ->
                         case resource_consumption_at_limit(Limits, JObj) of
                             false -> {ok, under_limit}; 
                             true -> 
                                 send_system_alert(<<"max resource consumption limit">>, JObj, Limits, AccountId),
                                 {error, resource_consumption_limit}
                         end
                 end
                ,fun({error, _}=E) -> E;
                    ({ok, _}) ->
                         case eligible_for_flat_rate(JObj) 
                             andalso (not trunks_at_limit(Limits, JObj)) 
                         of
                             true -> {ok, flat_rate}; 
                             false -> 
<<<<<<< HEAD
                                 lager:debug("inellegable for flat rate trunks or at trunk limit", []),
=======
                                 lager:debug("inellegable for flat rate trunks", []),
>>>>>>> 44a562f7
                                 {error, trunk_limit}
                         end
                 end
                ,fun({error, trunk_limit}) -> 
                         case credit_is_available(Limits, JObj) of
                             true -> {ok, per_minute};
                             false -> 
                                 send_system_alert(<<"no flat rate or credit">>, JObj, Limits, AccountId),
                                 {error, trunk_limit}
                         end;
                    (Else) -> Else
                 end
               ],
    send_resp(JObj, props:get_value(queue, Props), lists:foldl(fun(F, A) -> F(A) end, ok, Routines)).

-spec eligible_for_flat_rate/1 :: (wh_json:json_object()) -> boolean().
eligible_for_flat_rate(JObj) ->
    [Number, _] = binary:split(wh_json:get_value(<<"Request">>, JObj), <<"@">>),
    TrunkWhitelist = whapps_config:get(<<"jonny5">>, <<"flat_rate_whitelist">>, <<"^\\+?1\\d{10}$">>),
    %% Example blacklist "^\\+?1(900|800)\\d{7}$"
    TrunkBlacklist = whapps_config:get(<<"jonny5">>, <<"flat_rate_blacklist">>),
    (wh_util:is_empty(TrunkWhitelist) orelse re:run(Number, TrunkWhitelist) =/= nomatch)
        andalso 
          (wh_util:is_empty(TrunkBlacklist) orelse re:run(Number, TrunkBlacklist) =:= nomatch).

-spec send_system_alert/4 :: (ne_binary(), wh_json:json_object(), #limits{}, ne_binary()) -> pid().
send_system_alert(Reason, JObj, Limits, AccountId) ->
    spawn(fun() ->
                  AccountId = wh_json:get_value(<<"Account-ID">>, JObj),
                  Routines = [fun(J) -> wh_json:set_value(<<"Request">>, wh_json:get_value(<<"Request">>, JObj), J) end
                              ,fun(J) -> wh_json:set_value(<<"Call-ID">>, wh_json:get_value(<<"Call-ID">>, JObj), J) end
                              ,fun(J) -> wh_json:set_value(<<"Node">>, wh_json:get_value(<<"Node">>, JObj), J) end
                              ,fun(J) -> wh_json:set_value(<<"Inbound-Only-Limit">>, wh_util:to_binary(Limits#limits.inbound_trunks), J) end 
                              ,fun(J) -> wh_json:set_value(<<"Twoway-Limit">>, wh_util:to_binary(Limits#limits.twoway_trunks), J) end        
                              ,fun(J) -> wh_json:set_value(<<"Resource-Limit">>, wh_util:to_binary(Limits#limits.resource_consuming_calls), J) end
                              ,fun(J) -> wh_json:set_value(<<"Call-Limit">>, wh_util:to_binary(Limits#limits.calls), J) end
                              ,fun(J) -> wh_json:set_value(<<"Allow-Prepay">>, wh_util:to_binary(Limits#limits.allow_prepay), J) end
                              ,fun(J) -> wh_json:set_value(<<"Allow-Postpay">>, wh_util:to_binary(Limits#limits.allow_postpay), J) end
                              ,fun(J) -> wh_json:set_value(<<"Max-Postpay">>, <<"$", (wh_util:to_binary(Limits#limits.max_postpay_amount))/binary>>, J) end
                              ,fun(J) -> wh_json:set_value(<<"Reserve-Amount">>, <<"$", (wh_util:to_binary(Limits#limits.reserve_amount))/binary>>, J) end
                              ,fun(J) -> 
                                       Balance = wapi_money:units_to_dollars(j5_util:current_balance(AccountId)),
                                       wh_json:set_value(<<"Available-Balance">>, <<"$", (wh_util:to_binary(Balance))/binary>>, J) 
                               end
                             ],
                  Details = lists:foldl(fun(F, A) -> F(A) end, wh_json:get_value(<<"Usage">>, JObj, wh_json:new()), Routines),
                  CallerIdName = wh_json:get_value(<<"Caller-ID-Name">>, JObj, <<>>),
                  CallerIdNumber = wh_json:get_value(<<"Caller-ID-Number">>, JObj, <<>>),
                  [To, _] = binary:split(wh_json:get_value(<<"Request">>, JObj), <<"@">>),
                  case couch_mgr:open_cache_doc(?WH_ACCOUNTS_DB, AccountId) of
                      {error, _} ->
                          wh_notify:system_alert("blocked undefined / ~s ~s to ~s / Account ~s / ~s", [CallerIdName, CallerIdNumber, To, AccountId, Reason], wh_json:to_proplist(Details));
                      {ok, Account} ->
                          AccountName = wh_json:get_value(<<"name">>, Account, <<>>), 
                          wh_notify:system_alert("blocked ~s / ~s ~s to ~s / Account ~s / ~s", [AccountName, CallerIdName, CallerIdNumber, To, AccountId, Reason], wh_json:to_proplist(Details))
                  end
          end).

-spec calls_at_limit/2 :: (#limits{}, wh_json:json_object()) -> boolean().
calls_at_limit(#limits{calls=-1}, _) ->
    false;
calls_at_limit(#limits{calls=Resources}, JObj) ->
    ConsumedResources = wh_json:get_integer_value([<<"Usage">>, <<"Calls">>], JObj, 0),
    Resources - ConsumedResources =< 0.    

-spec resource_consumption_at_limit/2 :: (#limits{}, wh_json:json_object()) -> boolean().
resource_consumption_at_limit(#limits{resource_consuming_calls=-1}, _) ->
    false;
resource_consumption_at_limit(#limits{resource_consuming_calls=Resources}, JObj) ->
    ConsumedResources = wh_json:get_integer_value([<<"Usage">>, <<"Resource-Consuming-Calls">>], JObj, 0),
    Resources - ConsumedResources =< 0.

-spec trunks_at_limit/2 :: (#limits{}, wh_json:json_object()) -> boolean().
trunks_at_limit(Limits, JObj) ->
    InboundResources = wh_json:get_integer_value([<<"Usage">>, <<"Inbound-Flat-Rate">>], JObj, 0),
    RemainingInbound = consume_inbound_limits(Limits, InboundResources),
    OutboundResources = wh_json:get_integer_value([<<"Usage">>, <<"Outbound-Flat-Rate">>], JObj, 0),
    consume_twoway_limits(Limits, RemainingInbound + OutboundResources).    

-spec credit_is_available/2 :: (#limits{}, wh_json:json_object()) -> boolean().
credit_is_available(Limits, JObj) ->
    AccountId = wh_json:get_value(<<"Account-ID">>, JObj),
    Balance = j5_util:current_balance(AccountId),
    case prepay_is_available(Limits, Balance, JObj) of
        true -> true;
        false -> postpay_is_available(Limits, Balance, JObj)
    end.             
             
-spec prepay_is_available/3 :: (#limits{}, integer(), wh_json:json_object()) -> boolean().
prepay_is_available(#limits{allow_prepay=false}, _, _) ->
    false;
prepay_is_available(#limits{allow_prepay=true, reserve_amount=ReserveAmount}, Balance,JObj) ->
    case (Balance - ReserveAmount) > 0 of
        false -> false;             
        true -> 
            AccountId = wh_json:get_value(<<"Account-ID">>, JObj),            
            j5_util:write_debit_to_ledger(<<"start">>, ReserveAmount, JObj, AccountId),
            true
    end.

-spec postpay_is_available/3 :: (#limits{}, integer(), wh_json:json_object()) -> boolean().
postpay_is_available(#limits{allow_postpay=false}, _, _) ->
    false;
postpay_is_available(#limits{allow_postpay=true, max_postpay_amount=MaxPostpay
                             ,reserve_amount=ReserveAmount}, Balance, JObj) ->
    case (Balance - ReserveAmount) > MaxPostpay of
        false -> false;             
        true -> 
            AccountId = wh_json:get_value(<<"Account-ID">>, JObj),
            j5_util:write_debit_to_ledger(<<"start">>, ReserveAmount, JObj, AccountId),
            true
    end.

-spec consume_inbound_limits/2 :: (#limits{}, wh_json:json_object()) -> integer().
consume_inbound_limits(#limits{inbound_trunks=-1}, _) ->
    lager:debug("account has unlimited inbound trunks", []),
    0;
consume_inbound_limits(#limits{inbound_trunks=0}, Resources) ->
    Resources;
consume_inbound_limits(_, 0) -> 
    lager:debug("not using any inbound only trunks yet", []),
    0;
consume_inbound_limits(#limits{inbound_trunks=Trunks}, Resources) ->
    case Trunks - Resources of
        Count when Count >= 0 -> 
            lager:debug("already using ~p of ~p inbound only trunks", [Resources, Trunks]),
            0;
        Count ->
            RemainingInbound = abs(Count),
            lager:debug("already using all ~p inbound only trunks, with ~p unaccounted for inbound channels", [Trunks, RemainingInbound]),
            RemainingInbound
    end.

-spec consume_twoway_limits/2 :: (#limits{}, wh_json:json_object()) -> boolean().
consume_twoway_limits(#limits{twoway_trunks=-1}, _) ->
    lager:debug("account has unlimited twoway trunks", []),
    false;
consume_twoway_limits(#limits{twoway_trunks=0}, _) -> true;
consume_twoway_limits(_, 0) -> 
    lager:debug("not using any twoway trunks yet", []),
    false;
consume_twoway_limits(#limits{twoway_trunks=Trunks}, Resources) ->
    case Resources >= Trunks of
        true -> 
            lager:debug("already using all ~p twoway trunks", [Trunks]),            
            true;
        false ->
            lager:debug("already using ~p of ~p twoway trunks", [Resources, Trunks]),
            false
    end.

-spec send_resp/3 :: (wh_json:json_object(),  ne_binary(), {'ok', 'credit' | 'flatrate'} | {'error', _}) -> 'ok'.
send_resp(JObj, Q, {error, _R}) ->
    lager:debug("call is unauthorize due to ~s", [_R]),
    Resp = [{<<"Is-Authorized">>, <<"false">>}
            ,{<<"Msg-ID">>, wh_json:get_value(<<"Msg-ID">>, JObj)}
            ,{<<"Call-ID">>, wh_json:get_value(<<"Call-ID">>, JObj)}
            | wh_api:default_headers(Q, ?APP_NAME, ?APP_VERSION)
           ],
    wapi_authz:publish_resp(wh_json:get_value(<<"Server-ID">>, JObj), Resp);
send_resp(JObj, Q, {ok, Type}) ->
    lager:debug("call is authorized as ~s", [Type]),
    Resp = [{<<"Is-Authorized">>, <<"true">>}
            ,{<<"Type">>, wh_util:to_binary(Type)}
            ,{<<"Msg-ID">>, wh_json:get_value(<<"Msg-ID">>, JObj)}
            ,{<<"Call-ID">>, wh_json:get_value(<<"Call-ID">>, JObj)}
            | wh_api:default_headers(Q, ?APP_NAME, ?APP_VERSION)
           ],
    wapi_authz:publish_resp(wh_json:get_value(<<"Server-ID">>, JObj), Resp).<|MERGE_RESOLUTION|>--- conflicted
+++ resolved
@@ -43,11 +43,7 @@
                          of
                              true -> {ok, flat_rate}; 
                              false -> 
-<<<<<<< HEAD
-                                 lager:debug("inellegable for flat rate trunks or at trunk limit", []),
-=======
                                  lager:debug("inellegable for flat rate trunks", []),
->>>>>>> 44a562f7
                                  {error, trunk_limit}
                          end
                  end
