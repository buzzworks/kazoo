--- conflicted
+++ resolved
@@ -82,20 +82,10 @@
 %% hash a registration contact string
 %% @end
 %%-----------------------------------------------------------------------------
-<<<<<<< HEAD
--spec send_resp/2 :: (iolist(), binary()) -> 'ok'.
--spec send_resp/3 :: (iolist(), ne_binary(), ne_binary()) -> 'ok'.
-send_resp(Payload, RespQ) ->
-    send_resp(Payload, RespQ, <<"application/json">>).
-
-send_resp(Payload, RespQ, ContentType) ->
-    amqp_util:targeted_publish(RespQ, Payload, ContentType).
-=======
 -spec hash_contact/1 :: (Contact) -> binary() when
       Contact :: binary().
 hash_contact(Contact) ->
     wh_util:to_binary(wh_util:to_hex(erlang:md5(Contact))).
->>>>>>> c3349281
 
 %%-----------------------------------------------------------------------------
 %% @private
