--- conflicted
+++ resolved
@@ -170,11 +170,7 @@
 				_ -> "|"
 			    end,
 
-<<<<<<< HEAD
-	    DialStrings = [ get_bridge_endpoint(EP, AmqpHost) || EP <- get_value(<<"Endpoints">>, Prop, [])],
-=======
 	    DialStrings = ["sofia/sipinterface_1/" | [ get_bridge_endpoint(EP, AmqpHost) || EP <- get_value(<<"Endpoints">>, Prop, [])]],
->>>>>>> 1c8eb027
 
 	    BridgeCmd = string:join(DialStrings, DialSeparator),
 	    {App, BridgeCmd}
