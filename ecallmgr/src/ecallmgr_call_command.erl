--- conflicted
+++ resolved
@@ -229,29 +229,24 @@
 	    {App, Arg}
     end;
 
-<<<<<<< HEAD
-get_fs_app(_Node, UUID, JObj, <<"bridge">>=App) ->
-    case wapi_dialplan:bridge_v(JObj) of
-=======
 get_fs_app(Node, UUID, JObj, <<"bridge">>=App) ->
     Endpoints = wh_json:get_value(<<"Endpoints">>, JObj, []),
-    case wh_api:bridge_req_v(JObj) of
->>>>>>> 58787a26
+
+    case wapi_dialplan:bridge_v(JObj) of
 	false -> {'error', <<"bridge failed to execute as JObj did not validate">>};
-        true when Endpoints =:= [] ->
-            {'error', <<"bridge request had no endpoint">>};
+	true when Endpoints =:= [] -> {'error', <<"bridge request had no endpoints">>};
 	true ->
             %% if we are intending to ring multiple device simultaneously then
             %% execute ring_ready so we dont leave the caller hanging with dead air.
             %% this does not test how many are ACTUALLY dialed (registered)
             %% since that is one of the things we want to be ringing during
-            case wh_json:get_value(<<"Dial-Endpoint-Method">>, JObj, <<"single">>) of
-                <<"simultaneous">> when length(Endpoints) > 1 ->
-                    send_cmd(Node, UUID, <<"ring_ready">>, "");
-                _Else ->
-                    ok
-            end,
-            %% Taken from http://montsamu.blogspot.com/2007/02/erlang-parallel-map-and-parallel.html
+            'ok' = case wh_json:get_value(<<"Dial-Endpoint-Method">>, JObj, <<"single">>) of
+		       <<"simultaneous">> when length(Endpoints) > 1 ->
+			   ?LOG("setting ring_ready to empty: ~p", [send_cmd(Node, UUID, <<"ring_ready">>, "")]);
+		       _Else ->
+			   'ok'
+		   end,
+
             S = self(),
             DialStrings = [D || D <- [receive {Pid, DS} -> DS end
                                       || Pid <- [spawn(fun() ->
@@ -288,7 +283,16 @@
                                           DP
                                   end
                           end,
-<<<<<<< HEAD
+                          fun(DP) ->
+                                  case wh_json:get_value(<<"Custom-Channel-Vars">>, JObj) of
+                                      {struct, Props} ->
+                                          [{"application", wh_util:to_list(<<"set ", Var/binary, "=", (wh_util:to_binary(V))/binary>>)}
+                                            || {K, V} <- Props,
+                                               (Var = props:get_value(K, ?SPECIAL_CHANNEL_VARS)) =/= undefined] ++ DP;
+                                      _ ->
+                                          DP
+                                  end
+                          end,
                          fun(DP) ->
                                  [{"application", "set failure_causes=NORMAL_CLEARING,ORIGINATOR_CANCEL,CRASH"}
                                   ,{"application", "set continue_on_fail=true"}|DP]
@@ -311,40 +315,12 @@
 				 ?LOG("Bridge Cmd: ~s", [BridgeCmd]),
                                  [{"application", BridgeCmd}|DP]
                          end],
-            Dialplan = lists:foldr(fun(F, DP) -> F(DP) end, [], Generators),
-
-            {App, Dialplan}
-=======
-                          fun(DP) ->
-                                  case wh_json:get_value(<<"Custom-Channel-Vars">>, JObj) of
-                                      {struct, Props} ->
-                                          [{"application", wh_util:to_list(<<"set ", Var/binary, "=", (wh_util:to_binary(V))/binary>>)}
-                                            || {K, V} <- Props,
-                                               (Var = props:get_value(K, ?SPECIAL_CHANNEL_VARS)) =/= undefined] ++ DP;
-                                      _ ->
-                                          DP
-                                  end
-                          end,
-                          fun(DP) ->
-                                  [{"application", "set failure_causes=NORMAL_CLEARING,ORIGINATOR_CANCEL,CRASH"}
-                                   ,{"application", "set continue_on_fail=true"}|DP]
-                          end,
-                          fun(DP) ->
-                                  DialSeparator = case wh_json:get_value(<<"Dial-Endpoint-Method">>, JObj, <<"single">>) of
-                                                      <<"simultaneous">> -> ",";
-                                                      <<"single">> -> "|"
-                                                  end,
-                                  BridgeCmd = lists:flatten(["bridge ", ecallmgr_fs_xml:get_channel_vars(JObj)])
-                                      ++ string:join(DialStrings, DialSeparator),
-                                  [{"application", BridgeCmd}|DP]
-                          end],
             case DialStrings of
                 [] ->
                     {error, <<"registrar returned no endpoints">>};
                 _ ->
                     {App, lists:foldr(fun(F, DP) -> F(DP) end, [], Generators)}
             end
->>>>>>> 58787a26
     end;
 
 get_fs_app(Node, UUID, JObj, <<"tone_detect">>=App) ->
