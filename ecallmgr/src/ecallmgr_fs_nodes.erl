--- conflicted
+++ resolved
@@ -179,11 +179,7 @@
                 ],
     ets:select(ecallmgr_channels, MatchSpec).
 
-<<<<<<< HEAD
--spec channel_match_presence/1 :: (ne_binary()) -> [{ne_binary(), atom()},...] | [].
-=======
 -spec channel_match_presence/1 :: (ne_binary()) -> wh_proplist_kv(ne_binary(), atom()).
->>>>>>> 012c5143
 channel_match_presence(PresenceId) ->
     MatchSpec = [{#channel{uuid = '$1', presence_id = '$2', node = '$3'}
                   ,[{'=:=', '$2', {const, PresenceId}}]
