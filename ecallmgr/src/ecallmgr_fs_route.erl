%%%-------------------------------------------------------------------
%%% @copyright (C) 2011-2012, VoIP INC
%%% @doc
%%% Receive route(dialplan) requests from FS, request routes and respond
%%% @end
%%% @contributors
%%%   James Aimonetti
%%%-------------------------------------------------------------------
-module(ecallmgr_fs_route).

-behaviour(gen_server).

-export([start_link/1, start_link/2]).
-export([process_route_req/4]).
-export([init/1
         ,handle_call/3
         ,handle_cast/2
         ,handle_info/2
         ,terminate/2
         ,code_change/3
        ]).

-define(SERVER, ?MODULE).

-include_lib("ecallmgr/src/ecallmgr.hrl").

-record(state, {node = 'undefined' :: atom()
                ,options = [] :: proplist()
               }).

%%%===================================================================
%%% API
%%%===================================================================

%%--------------------------------------------------------------------
%% @doc
%% Starts the server
%%
%% @spec start_link() -> {ok, Pid} | ignore | {error, Error}
%% @end
%%--------------------------------------------------------------------
start_link(Node) ->
    start_link(Node, []).

start_link(Node, Options) ->
    gen_server:start_link(?MODULE, [Node, Options], []).

%%%===================================================================
%%% gen_server callbacks
%%%===================================================================

%%--------------------------------------------------------------------
%% @private
%% @doc
%% Initializes the server
%%
%% @spec init(Args) -> {ok, State} |
%%                     {ok, State, Timeout} |
%%                     ignore |
%%                     {stop, Reason}
%% @end
%%--------------------------------------------------------------------
init([Node, Options]) ->
    put(callid, Node),
    process_flag(trap_exit, true),
    lager:debug("starting new fs route listener for ~s", [Node]),
    case freeswitch:bind(Node, dialplan) of
        ok ->
            lager:debug("bound to dialplan request on ~s", [Node]),
            {ok, #state{node=Node, options=Options}};
        {error, Reason} ->
            lager:warning("failed to bind to dialplan requests on ~s, ~p", [Node, Reason]),
            {stop, Reason};
        timeout ->
            lager:warning("timeout when trying to bind to dialplan requests on node ~s", [Node]),
            {stop, timeout}
    end.

%%--------------------------------------------------------------------
%% @private
%% @doc
%% Handling call messages
%%
%% @spec handle_call(Request, From, State) ->
%%                                   {reply, Reply, State} |
%%                                   {reply, Reply, State, Timeout} |
%%                                   {noreply, State} |
%%                                   {noreply, State, Timeout} |
%%                                   {stop, Reason, Reply, State} |
%%                                   {stop, Reason, State}
%% @end
%%--------------------------------------------------------------------
handle_call(_Request, _From, State) ->
    {reply, {error, not_implemented}, State}.

%%--------------------------------------------------------------------
%% @private
%% @doc
%% Handling cast messages
%%
%% @spec handle_cast(Msg, State) -> {noreply, State} |
%%                                  {noreply, State, Timeout} |
%%                                  {stop, Reason, State}
%% @end
%%--------------------------------------------------------------------
handle_cast(_Msg, State) ->
    {noreply, State}.

%%--------------------------------------------------------------------
%% @private
%% @doc
%% Handling all non call/cast messages
%%
%% @spec handle_info(Info, State) -> {noreply, State} |
%%                                   {noreply, State, Timeout} |
%%                                   {stop, Reason, State}
%% @end
%%--------------------------------------------------------------------
handle_info({fetch, _Section, _Something, _Key, _Value, ID, [undefined | _Data]}, #state{node=Node}=State) ->
    lager:debug("fetch unknown section from ~s: ~p So: ~p, K: ~p V: ~p ID: ~s", [Node, _Section, _Something, _Key, _Value, ID]),
    {ok, Resp} = ecallmgr_fs_xml:empty_response(),
    _ = freeswitch:fetch_reply(Node, ID, Resp),
    {noreply, State};
handle_info({fetch, dialplan, _Tag, _Key, _Value, FSID, [CallID | FSData]}, #state{node=Node}=State) ->
    case {props:get_value(<<"Event-Name">>, FSData), props:get_value(<<"Caller-Context">>, FSData)} of
        {<<"REQUEST_PARAMS">>, ?WHISTLE_CONTEXT} ->
            %% TODO: move this to a supervisor somewhere
            spawn(?MODULE, process_route_req, [Node, FSID, CallID, FSData]),
            {noreply, State, hibernate};
        {_Other, _Context} ->
            lager:debug("ignoring event ~s in context ~s from ~s", [_Other, _Context, Node]),
            {ok, Resp} = ecallmgr_fs_xml:empty_response(),
            _ = freeswitch:fetch_reply(Node, FSID, Resp),
            {noreply, State, hibernate}
    end;
handle_info(_Other, State) ->
    {noreply, State}.

%%--------------------------------------------------------------------
%% @private
%% @doc
%% This function is called by a gen_server when it is about to
%% terminate. It should be the opposite of Module:init/1 and do any
%% necessary cleaning up. When it returns, the gen_server terminates
%% with Reason. The return value is ignored.
%%
%% @spec terminate(Reason, State) -> void()
%% @end
%%--------------------------------------------------------------------
terminate(_Reason, #state{node=Node}) ->
    lager:debug("fs route ~s termination: ~p", [Node, _Reason]).

%%--------------------------------------------------------------------
%% @private
%% @doc
%% Convert process state when code is changed
%%
%% @spec code_change(OldVsn, State, Extra) -> {ok, NewState}
%% @end
%%--------------------------------------------------------------------
code_change(_OldVsn, State, _Extra) ->
    {ok, State}.

%%%===================================================================
%%% Internal functions
%%%===================================================================
-spec process_route_req/4 :: (atom(), ne_binary(), ne_binary(), proplist()) -> 'ok'.
process_route_req(Node, FSID, CallId, Props) ->
    put(callid, CallId),
    lager:debug("processing fetch request ~s (call ~s) from ~s", [FSID, CallId, Node]),
    ReqResp = wh_amqp_worker:call(?ECALLMGR_AMQP_POOL
                                  ,route_req(CallId, FSID, Props, Node)
                                  ,fun wapi_route:publish_req/1
                                  ,fun wapi_route:is_actionable_resp/1),
    case ReqResp of
        {error, _R} -> 
            lager:debug("did not receive route response: ~p", [_R]);
        {ok, RespJObj} ->
            true = wapi_route:resp_v(RespJObj),
            AuthzEnabled = wh_util:is_true(ecallmgr_config:get(<<"authz_enabled">>, false)),
            case AuthzEnabled andalso wh_cache:wait_for_key_local(?ECALLMGR_UTIL_CACHE, ?AUTHZ_RESPONSE_KEY(CallId)) of
                {ok, false} -> 
                    reply_forbidden(Node, FSID);
                _Else ->
                    reply_affirmative(Node, FSID, CallId, RespJObj, Props)
            end
    end.

%% Reply with a 402 for unauthzed calls
-spec reply_forbidden/2 :: (atom(), ne_binary()) -> 'ok'.
reply_forbidden(Node, FSID) ->
    {ok, XML} = ecallmgr_fs_xml:route_resp_xml([{<<"Method">>, <<"error">>}
                                                ,{<<"Route-Error-Code">>, <<"402">>}
                                                ,{<<"Route-Error-Message">>, <<"Payment Required">>}
                                               ]),
    lager:debug("sending XML to ~s: ~s", [Node, XML]),
    case freeswitch:fetch_reply(Node, FSID, iolist_to_binary(XML)) of
        ok ->
            _ = ecallmgr_util:fs_log(Node, "whistle node ~s won control with forbidden reply", [node()]),
            lager:debug("node ~s accepted our route unauthz", [Node]);
        {error, Reason} -> lager:debug("node ~s rejected our route unauthz, ~p", [Node, Reason]);
        timeout -> lager:debug("received no reply from node ~s, timeout", [Node])
    end.

-spec reply_affirmative/5 :: (atom(), ne_binary(), ne_binary(), wh_json:json_object(), proplist()) -> 'ok'.
reply_affirmative(Node, FSID, CallId, RespJObj, Props) ->
    {ok, XML} = ecallmgr_fs_xml:route_resp_xml(RespJObj),
    ServerQ = wh_json:get_value(<<"Server-ID">>, RespJObj),
    lager:debug("sending XML to ~s: ~s", [Node, XML]),
    case freeswitch:fetch_reply(Node, FSID, iolist_to_binary(XML)) of
        ok ->
            lager:debug("node ~s accepted our route (authzed), starting control and events", [Node]),
            _ = ecallmgr_util:fs_log(Node, "whistle ~s won control with affimative reply", [node()]),
<<<<<<< HEAD
            UpdatedCCVs = case wh_json:get_value(<<"Billing-ID">>, CCVs) of
                              undefined -> 
                                  BillingId = wh_util:to_hex_binary(crypto:md5(CallId)),
                                  lager:debug("created new billing id ~s for channel ~s", [BillingId, CallId]),
                                  _ = ecallmgr_util:send_cmd(Node, CallId, <<"export">>, ?SET_CCV(<<"Billing-ID">>, BillingId)),
                                  wh_json:set_value(<<"Billing-ID">>, BillingId, CCVs);
                              _Else -> 
                                  lager:debug("channel ~s already has billing id ~s", [CallId, _Else]),
                                  CCVs
                          end,
            start_control_and_events(Node, CallId, ServerQ, UpdatedCCVs);
=======
            RouteCCVs = wh_json:get_value(<<"Custom-Channel-Vars">>, RespJObj, wh_json:new()),
            CCVs = case props:get_value(?GET_CCV(<<"Billing-ID">>), Props) of
                       undefined -> 
                           BillingId = wh_util:to_hex_binary(crypto:md5(CallId)),
                           lager:debug("created new billing id ~s for channel ~s", [BillingId, CallId]),
                           _ = ecallmgr_util:send_cmd(Node, CallId, <<"export">>, ?SET_CCV(<<"Billing-ID">>, BillingId)),
                           wh_json:set_value(<<"Billing-ID">>, BillingId, RouteCCVs);
                       _Else -> 
                           lager:debug("channel ~s already has billing id ~s", [CallId, _Else]),
                           RouteCCVs
                   end,
            start_control_and_events(Node, CallId, ServerQ, CCVs);
>>>>>>> 44a562f7
        {error, Reason} -> 
            lager:debug("node ~s rejected our route response, ~p", [Node, Reason]);
        timeout -> lager:debug("received no reply from node ~s, timeout", [Node])
    end.

-spec start_control_and_events/4 :: (atom(), ne_binary(), ne_binary(), wh_json:json_object()) -> 'ok'.
start_control_and_events(Node, CallId, SendTo, CCVs) ->
    try
        {ok, CtlPid} = ecallmgr_call_sup:start_control_process(Node, CallId, SendTo),
        {ok, _EvtPid} = ecallmgr_call_sup:start_event_process(Node, CallId),
        CtlQ = ecallmgr_call_control:queue_name(CtlPid),
        CtlProp = [{<<"Msg-ID">>, CallId}
                   ,{<<"Call-ID">>, CallId}
                   ,{<<"Control-Queue">>, CtlQ}
                   ,{<<"Custom-Channel-Vars">>, CCVs}
                   | wh_api:default_headers(CtlQ, <<"dialplan">>, <<"route_win">>, ?APP_NAME, ?APP_VERSION)],
        send_control_queue(SendTo, CtlProp)
    catch
        _:Reason ->
            lager:debug("error during control handoff to whapp, ~p", [Reason]),
            {error, amqp_error}
    end.

-spec send_control_queue/2 :: (ne_binary(), proplist()) -> 'ok'.
send_control_queue(SendTo, CtlProp) ->
    lager:debug("sending route_win to ~s", [SendTo]),
    wapi_route:publish_win(SendTo, CtlProp).

-spec route_req/4 :: (ne_binary(), ne_binary(), proplist(), atom()) -> proplist().
route_req(CallId, FSID, Props, Node) ->
    [{<<"Msg-ID">>, FSID}
     ,{<<"Caller-ID-Name">>, props:get_value(<<"variable_effective_caller_id_name">>, Props, 
                                             props:get_value(<<"Caller-Caller-ID-Name">>, Props, <<"Unknown">>))}
     ,{<<"Caller-ID-Number">>, props:get_value(<<"variable_effective_caller_id_number">>, Props, 
                                               props:get_value(<<"Caller-Caller-ID-Number">>, Props, <<"0000000000">>))}
     ,{<<"To">>, ecallmgr_util:get_sip_to(Props)}
     ,{<<"From">>, ecallmgr_util:get_sip_from(Props)}
     ,{<<"Request">>, ecallmgr_util:get_sip_request(Props)}
     ,{<<"From-Network-Addr">>,props:get_value(<<"Caller-Network-Addr">>, Props)}
     ,{<<"Switch-Nodename">>, wh_util:to_binary(Node)}
     ,{<<"Switch-Hostname">>, props:get_value(<<"FreeSWITCH-Hostname">>, Props)}
     ,{<<"Call-ID">>, CallId}
     ,{<<"Custom-Channel-Vars">>, wh_json:from_list(ecallmgr_util:custom_channel_vars(Props))}
     | wh_api:default_headers(?APP_NAME, ?APP_VERSION)
    ].<|MERGE_RESOLUTION|>--- conflicted
+++ resolved
@@ -211,19 +211,6 @@
         ok ->
             lager:debug("node ~s accepted our route (authzed), starting control and events", [Node]),
             _ = ecallmgr_util:fs_log(Node, "whistle ~s won control with affimative reply", [node()]),
-<<<<<<< HEAD
-            UpdatedCCVs = case wh_json:get_value(<<"Billing-ID">>, CCVs) of
-                              undefined -> 
-                                  BillingId = wh_util:to_hex_binary(crypto:md5(CallId)),
-                                  lager:debug("created new billing id ~s for channel ~s", [BillingId, CallId]),
-                                  _ = ecallmgr_util:send_cmd(Node, CallId, <<"export">>, ?SET_CCV(<<"Billing-ID">>, BillingId)),
-                                  wh_json:set_value(<<"Billing-ID">>, BillingId, CCVs);
-                              _Else -> 
-                                  lager:debug("channel ~s already has billing id ~s", [CallId, _Else]),
-                                  CCVs
-                          end,
-            start_control_and_events(Node, CallId, ServerQ, UpdatedCCVs);
-=======
             RouteCCVs = wh_json:get_value(<<"Custom-Channel-Vars">>, RespJObj, wh_json:new()),
             CCVs = case props:get_value(?GET_CCV(<<"Billing-ID">>), Props) of
                        undefined -> 
@@ -236,7 +223,6 @@
                            RouteCCVs
                    end,
             start_control_and_events(Node, CallId, ServerQ, CCVs);
->>>>>>> 44a562f7
         {error, Reason} -> 
             lager:debug("node ~s rejected our route response, ~p", [Node, Reason]);
         timeout -> lager:debug("received no reply from node ~s, timeout", [Node])
