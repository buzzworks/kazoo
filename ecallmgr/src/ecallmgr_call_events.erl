--- conflicted
+++ resolved
@@ -466,48 +466,6 @@
 event_specific(_Evt, _App, _Prop) ->
     [].
 
-<<<<<<< HEAD
-handle_amqp_prop(<<"status_req">>, JObj, Node, IsNodeUp) ->
-    CallID = wh_json:get_value(<<"Call-ID">>, JObj),
-    put(callid, CallID),
-
-    try
-	true = wh_api:call_status_req_v(JObj),
-	?LOG_START("call status request received"),
-
-	{Status, AddProps} = case IsNodeUp of
-			       true -> query_call(Node, CallID);
-			       false -> {<<"tmpdown">>, {<<"Error-Msg">>, <<"Handling switch is currently not responding">>}}
-			   end,
-        ?LOG_END("call status of ~s is ~s", [CallID, Status]),
-
-	RespJObj = [{<<"Call-ID">>, CallID}
-		    ,{<<"Status">>, Status}
-		    ,{<<"Node">>, Node}
-		    ,{<<"Application-Name">>, <<"status">>}
-		    ,{<<"Application-Response">>, <<"">>}
-		    | wh_api:default_headers(<<>>, <<"call_event">>, <<"status_resp">>, ?APP_NAME, ?APP_VERSION) ],
-	{'ok', Payload} = wh_api:call_status_resp([ AddProps | RespJObj ]),
-	amqp_util:targeted_publish(wh_json:get_value(<<"Server-ID">>, JObj), Payload)
-    catch
-	E:R ->
-	    ?LOG("Call Status exception: ~s:~w", [E, R]),
-	    ?LOG("Stackstrace: ~w", [erlang:get_stacktrace()])
-    end.
-
-query_call(Node, CallID) ->
-    case freeswitch:api(Node, uuid_dump, wh_util:to_list(CallID)) of
-	{'ok', Result} ->
-            Props = ecallmgr_util:eventstr_to_proplist(Result),
-            {<<"active">>, {<<"Custom-Channel-Vars">>, {struct, ecallmgr_util:custom_channel_vars(Props)}}};
-        {error, <<"-ERR No Such Channel", _/binary>>} ->
-            {<<"down">>, {<<"Error-Msg">>, <<"Call is no longer active">>}};
-	_ ->
-	    {<<"tmpdown">>, {<<"Error-Msg">>, <<"Switch did not respond to query">>}}
-    end.
-
-=======
->>>>>>> 3594b502
 %% if the call went down but we had queued events to send, try for up to 10 seconds to send them
 
 -spec send_queued/3 :: (Node, UUID, Evts) -> 'ok' when
